--- conflicted
+++ resolved
@@ -1,766 +1,613 @@
-<?xml version="1.0" encoding="UTF-8"?>
-<!-- Mit XMLSpy v2007 sp1 bearbeitet (http://www.altova.com) von Oliver Kohlbacher (Universität Tübingen) -->
-<!-- edited with XMLSpy v2008 rel. 2 sp2 (http://www.altova.com) by Chris Bielow (FU Berlin) -->
-<!-- edited with gvim by Clemens Groepl, 2009-10-07. -->
-<!-- edited with notepad++ by Chris Bielow, 2011-10-27. -->
-<xs:schema xmlns:xs="http://www.w3.org/2001/XMLSchema">
-	<xs:element name="consensusXML">
-		<xs:annotation>
-			<xs:documentation> Schema for a result of a multiple LC-MS map alignment. </xs:documentation>
-		</xs:annotation>
-		<xs:complexType>
-			<xs:sequence>
-				<xs:element name="UserParam" type="UserParam" minOccurs="0" maxOccurs="unbounded">
-					<xs:annotation>
-						<xs:documentation>user parameters</xs:documentation>
-					</xs:annotation>
-				</xs:element>
-				<xs:element name="dataProcessing" minOccurs="0" maxOccurs="unbounded">
-					<xs:annotation>
-						<xs:documentation>data processing applied to this file</xs:documentation>
-					</xs:annotation>
-					<xs:complexType>
-						<xs:sequence>
-							<xs:element name="software">
-								<xs:annotation>
-									<xs:documentation>processing software</xs:documentation>
-								</xs:annotation>
-								<xs:complexType>
-									<xs:attribute name="name" type="xs:string" use="required">
-										<xs:annotation>
-											<xs:documentation>software name</xs:documentation>
-										</xs:annotation>
-									</xs:attribute>
-									<xs:attribute name="version" type="xs:string" use="required">
-										<xs:annotation>
-											<xs:documentation>software version</xs:documentation>
-										</xs:annotation>
-									</xs:attribute>
-								</xs:complexType>
-							</xs:element>
-							<xs:element name="processingAction" minOccurs="0" maxOccurs="unbounded">
-								<xs:annotation>
-									<xs:documentation>processing actions applied by the software</xs:documentation>
-								</xs:annotation>
-								<xs:complexType>
-									<xs:attribute name="name" type="xs:string" use="required">
-										<xs:annotation>
-											<xs:documentation>action name</xs:documentation>
-										</xs:annotation>
-									</xs:attribute>
-								</xs:complexType>
-							</xs:element>
-							<xs:element name="UserParam" minOccurs="0" maxOccurs="unbounded">
-								<xs:annotation>
-									<xs:documentation>user parameters</xs:documentation>
-								</xs:annotation>
-								<xs:complexType>
-									<xs:complexContent>
-										<xs:extension base="UserParam"/>
-									</xs:complexContent>
-								</xs:complexType>
-							</xs:element>
-						</xs:sequence>
-						<xs:attribute name="completion_time" type="xs:dateTime" use="required">
-							<xs:annotation>
-								<xs:documentation>end time of processing</xs:documentation>
-							</xs:annotation>
-						</xs:attribute>
-					</xs:complexType>
-				</xs:element>
-				<xs:element name="IdentificationRun" minOccurs="0" maxOccurs="unbounded">
-					<xs:annotation>
-						<xs:documentation>Identification runs mapped to this consensus feature map.</xs:documentation>
-					</xs:annotation>
-					<xs:complexType>
-						<xs:sequence>
-<<<<<<< HEAD
-							<xs:element name="SearchParameters" type="SearchParametersType" minOccurs="0" maxOccurs="unbounded"/>
-							<xs:element name="ProteinIdentification" type="ProteinIdentificationType" minOccurs="0" maxOccurs="unbounded"/>
-=======
-							<xs:element name="SearchParameters">
-								<xs:annotation>
-									<xs:documentation>Search parameters that can be used for several identification runs</xs:documentation>
-								</xs:annotation>
-								<xs:complexType>
-									<xs:sequence>
-										<xs:element name="FixedModification" minOccurs="0" maxOccurs="unbounded">
-											<xs:annotation>
-												<xs:documentation>fixed modifications for the search</xs:documentation>
-											</xs:annotation>
-											<xs:complexType>
-												<xs:sequence minOccurs="0">
-													<xs:element name="UserParam" type="UserParam" minOccurs="0" maxOccurs="unbounded"/>
-												</xs:sequence>
-												<xs:attribute name="name" use="required">
-													<xs:annotation>
-														<xs:documentation>modification name</xs:documentation>
-													</xs:annotation>
-													<xs:simpleType>
-														<xs:restriction base="xs:string">
-															<xs:minLength value="1"/>
-														</xs:restriction>
-													</xs:simpleType>
-												</xs:attribute>
-											</xs:complexType>
-										</xs:element>
-										<xs:element name="VariableModification" minOccurs="0" maxOccurs="unbounded">
-											<xs:annotation>
-												<xs:documentation>variable modifications for the search</xs:documentation>
-											</xs:annotation>
-											<xs:complexType>
-												<xs:sequence minOccurs="0">
-													<xs:element name="UserParam" type="UserParam" minOccurs="0" maxOccurs="unbounded"/>
-												</xs:sequence>
-												<xs:attribute name="name" use="required">
-													<xs:annotation>
-														<xs:documentation>modification name</xs:documentation>
-													</xs:annotation>
-													<xs:simpleType>
-														<xs:restriction base="xs:string">
-															<xs:minLength value="1"/>
-														</xs:restriction>
-													</xs:simpleType>
-												</xs:attribute>
-											</xs:complexType>
-										</xs:element>
-										<xs:element name="UserParam" type="UserParam" minOccurs="0" maxOccurs="unbounded"/>
-									</xs:sequence>
-									<xs:attribute name="db" type="xs:string" use="required">
-										<xs:annotation>
-											<xs:documentation>protein sequence database name</xs:documentation>
-										</xs:annotation>
-									</xs:attribute>
-									<xs:attribute name="db_version" type="xs:string" use="required">
-										<xs:annotation>
-											<xs:documentation>database version</xs:documentation>
-										</xs:annotation>
-									</xs:attribute>
-									<xs:attribute name="taxonomy" type="xs:string">
-										<xs:annotation>
-											<xs:documentation>taxonomy restriction</xs:documentation>
-										</xs:annotation>
-									</xs:attribute>
-									<xs:attribute name="mass_type" type="MassType" use="required">
-										<xs:annotation>
-											<xs:documentation>mass type ('monoisotopic' or 'average')</xs:documentation>
-										</xs:annotation>
-									</xs:attribute>
-									<xs:attribute name="charges" type="xs:string" use="required">
-										<xs:annotation>
-											<xs:documentation>searched for charges. If you want these charges to be automatically processed use the following format: '+1,+2,+3'</xs:documentation>
-										</xs:annotation>
-									</xs:attribute>
-									<xs:attribute name="enzyme" type="DigestionEnzyme">
-										<xs:annotation>
-											<xs:documentation>digestion enzyme ('trypsin','pepsin_a','chymotrypsin','proteinase_k','no_enzyme' or 'unknown_enzyme')</xs:documentation>
-										</xs:annotation>
-									</xs:attribute>
-									<xs:attribute name="missed_cleavages" type="xs:unsignedInt">
-										<xs:annotation>
-											<xs:documentation>number of allowed missed cleavages</xs:documentation>
-										</xs:annotation>
-									</xs:attribute>
-									<xs:attribute name="precursor_peak_tolerance" type="xs:float" use="required">
-										<xs:annotation>
-											<xs:documentation>absolute (default) or relative mass tolerance of precursor peak</xs:documentation>
-										</xs:annotation>
-									</xs:attribute>
-									<xs:attribute name="precursor_peak_tolerance_ppm" type="xs:boolean">
-										<xs:annotation>
-											<xs:documentation>flag to indicate relative mass tolerance of precursor peak</xs:documentation>
-										</xs:annotation>
-									</xs:attribute>
-									<xs:attribute name="peak_mass_tolerance" type="xs:float" use="required">
-										<xs:annotation>
-											<xs:documentation>absolute (default) or relative mass tolerance of fragment peak</xs:documentation>
-										</xs:annotation>
-									</xs:attribute>
-									<xs:attribute name="peak_mass_tolerance_ppm" type="xs:boolean">
-										<xs:annotation>
-											<xs:documentation>flag to indicate relative mass tolerance of fragment peak</xs:documentation>
-										</xs:annotation>
-									</xs:attribute>
-								</xs:complexType>
-							</xs:element>
-							<xs:element name="ProteinIdentification" minOccurs="0">
-								<xs:annotation>
-									<xs:documentation>Collection of identified proteins</xs:documentation>
-								</xs:annotation>
-								<xs:complexType>
-									<xs:sequence>
-										<xs:element name="ProteinHit" minOccurs="0" maxOccurs="unbounded">
-											<xs:annotation>
-												<xs:documentation>Single reported protein hit</xs:documentation>
-											</xs:annotation>
-											<xs:complexType>
-												<xs:sequence minOccurs="0">
-													<xs:element name="UserParam" type="UserParam" minOccurs="0" maxOccurs="unbounded"/>
-												</xs:sequence>
-												<xs:attribute name="id" type="xs:ID" use="required">
-													<xs:annotation>
-														<xs:documentation>'id' of the protein hit. Is referenced by peptide hits.</xs:documentation>
-													</xs:annotation>
-												</xs:attribute>
-												<xs:attribute name="accession" type="xs:string" use="required">
-													<xs:annotation>
-														<xs:documentation>accession of the protein in the used database.</xs:documentation>
-													</xs:annotation>
-												</xs:attribute>
-												<xs:attribute name="score" type="xs:float" use="required">
-													<xs:annotation>
-														<xs:documentation>score of the hit</xs:documentation>
-													</xs:annotation>
-												</xs:attribute>
-												<xs:attribute name="sequence" type="xs:string">
-													<xs:annotation>
-														<xs:documentation>protein sequences, if known</xs:documentation>
-													</xs:annotation>
-												</xs:attribute>
-											</xs:complexType>
-										</xs:element>
-										<xs:element name="UserParam" type="UserParam" minOccurs="0" maxOccurs="unbounded"/>
-									</xs:sequence>
-									<xs:attribute name="score_type" type="xs:string" use="required">
-										<xs:annotation>
-											<xs:documentation>score type of the protein hits, e.g. MOWSE, p-value,...</xs:documentation>
-										</xs:annotation>
-									</xs:attribute>
-									<xs:attribute name="higher_score_better" type="xs:boolean" use="required">
-										<xs:annotation>
-											<xs:documentation>if a higher score is better ('true' or false')</xs:documentation>
-										</xs:annotation>
-									</xs:attribute>
-									<xs:attribute name="significance_threshold" type="xs:float">
-										<xs:annotation>
-											<xs:documentation>significance threshold as calculated by the search engine</xs:documentation>
-										</xs:annotation>
-									</xs:attribute>
-								</xs:complexType>
-							</xs:element>
->>>>>>> a43f33ba
-						</xs:sequence>
-						<xs:attribute name="id" type="xs:ID" use="required">
-							<xs:annotation>
-								<xs:documentation>Identifier of the identification run, which is referenced by the peptide identifications in order to relate them to the run.</xs:documentation>
-							</xs:annotation>
-						</xs:attribute>
-						<xs:attribute name="search_engine" type="xs:string" use="required">
-							<xs:annotation>
-								<xs:documentation>search engine name, e.g. 'Mascot', 'Sequest'</xs:documentation>
-							</xs:annotation>
-						</xs:attribute>
-						<xs:attribute name="search_engine_version" type="xs:string" use="required">
-							<xs:annotation>
-								<xs:documentation>search engine version</xs:documentation>
-							</xs:annotation>
-						</xs:attribute>
-						<xs:attribute name="date" type="xs:dateTime" use="required">
-							<xs:annotation>
-								<xs:documentation>date, when the search was performed (Format: yyyy-mm-ddThh:mm:ss)</xs:documentation>
-							</xs:annotation>
-						</xs:attribute>
-					</xs:complexType>
-				</xs:element>
-				<xs:element name="UnassignedPeptideIdentification" type="PeptideIdentificationType" minOccurs="0" maxOccurs="unbounded"/>
-				<xs:element ref="mapList"/>
-				<xs:element ref="consensusElementList"/>
-			</xs:sequence>
-			<xs:attribute name="version" type="xs:float">
-				<xs:annotation>
-					<xs:documentation>Schema version, e.g. '1.1'. If it is missing, version 1.0 is assumed.</xs:documentation>
-				</xs:annotation>
-			</xs:attribute>
-			<xs:attribute name="experiment_type">
-				<xs:annotation>
-					<xs:documentation>Type of experiment, e.g. icat, label-free</xs:documentation>
-				</xs:annotation>
-				<xs:simpleType>
-					<xs:restriction base="xs:string">
-						<xs:enumeration value="labeled_MS1"/>
-						<xs:enumeration value="labeled_MS2"/>
-						<xs:enumeration value="icat"/>
-						<xs:enumeration value="itraq"/>
-						<xs:enumeration value="silac"/>
-						<xs:enumeration value="label-free"/>
-						<xs:enumeration value="other"/>
-					</xs:restriction>
-				</xs:simpleType>
-			</xs:attribute>
-			<xs:attribute name="document_id" type="xs:string">
-				<xs:annotation>
-					<xs:documentation>An optional id for the document. It is recommended to use LSIDs when possible.</xs:documentation>
-				</xs:annotation>
-			</xs:attribute>
-			<xs:attribute name="id" type="xs:string">
-				<xs:annotation>
-					<xs:documentation>An optional unique id for the document, for internal use by OpenMS.</xs:documentation>
-				</xs:annotation>
-			</xs:attribute>
-		</xs:complexType>
-	</xs:element>
-	<xs:element name="mapList">
-		<xs:annotation>
-			<xs:documentation>This list contains the names of all LC-MS file which were aligned.</xs:documentation>
-		</xs:annotation>
-		<xs:complexType>
-			<xs:sequence>
-				<xs:element ref="map" maxOccurs="unbounded"/>
-			</xs:sequence>
-			<xs:attribute name="count" type="xs:unsignedInt" use="required">
-				<xs:annotation>
-					<xs:documentation>Number of maps.</xs:documentation>
-				</xs:annotation>
-			</xs:attribute>
-		</xs:complexType>
-	</xs:element>
-	<xs:element name="map">
-		<xs:complexType>
-			<xs:sequence>
-				<xs:element name="UserParam" type="UserParam" minOccurs="0" maxOccurs="unbounded">
-					<xs:annotation>
-						<xs:documentation>user parameters</xs:documentation>
-					</xs:annotation>
-				</xs:element>
-			</xs:sequence>
-			<xs:attribute name="name" type="xs:string" use="required">
-				<xs:annotation>
-					<xs:documentation>Name of the map.</xs:documentation>
-				</xs:annotation>
-			</xs:attribute>
-			<xs:attribute name="unique_id" type="xs:string" use="optional">
-				<xs:annotation>
-					<xs:documentation>An optional unique id for the map, for internal use by OpenMS.  Usually copied from the file specified by the name attibute.</xs:documentation>
-				</xs:annotation>
-			</xs:attribute>
-			<xs:attribute name="id" type="xs:unsignedInt" use="required">
-				<xs:annotation>
-					<xs:documentation>An identifier for the map, used by elements of consensus features to indicate the map from which they originate.  It has no meaning outside of the ConsensusXML file.</xs:documentation>
-				</xs:annotation>
-			</xs:attribute>
-			<xs:attribute name="label" type="xs:string">
-				<xs:annotation>
-					<xs:documentation>A label, e.g. 'heavy' and 'light' in ICAT.  The label attribute represents the different roles of elements of consensus features.</xs:documentation>
-				</xs:annotation>
-			</xs:attribute>
-			<xs:attribute name="size" type="xs:unsignedInt" use="optional">
-				<xs:annotation>
-					<xs:documentation>Number of elements.</xs:documentation>
-				</xs:annotation>
-			</xs:attribute>
-		</xs:complexType>
-	</xs:element>
-	<xs:element name="consensusElementList">
-		<xs:annotation>
-			<xs:documentation>The list of consensus elements.</xs:documentation>
-		</xs:annotation>
-		<xs:complexType>
-			<xs:sequence>
-				<xs:element ref="consensusElement" maxOccurs="unbounded">
-					<xs:annotation>
-						<xs:documentation>The consensus element combines corresponding elements of the maps. </xs:documentation>
-					</xs:annotation>
-				</xs:element>
-			</xs:sequence>
-		</xs:complexType>
-	</xs:element>
-	<xs:element name="consensusElement">
-		<xs:complexType>
-			<xs:sequence>
-				<xs:element ref="centroid"/>
-				<xs:element ref="groupedElementList"/>
-				<xs:element name="PeptideIdentification" type="PeptideIdentificationType" minOccurs="0" maxOccurs="unbounded"/>
-				<xs:element name="UserParam" type="UserParam" minOccurs="0" maxOccurs="unbounded">
-					<xs:annotation>
-						<xs:documentation>user parameters</xs:documentation>
-					</xs:annotation>
-				</xs:element>
-			</xs:sequence>
-			<xs:attribute name="id" type="xs:ID" use="required">
-				<xs:annotation>
-					<xs:documentation>Unique identifier for the consensus element.  OpenMS uses unsigned 64 bit integers as unique ids.  As an xs:id cannot be an integer number, the values are typically prefixed with 'e_'.</xs:documentation>
-				</xs:annotation>
-			</xs:attribute>
-			<xs:attribute name="quality" type="xs:double">
-				<xs:annotation>
-					<xs:documentation>Quality value assigned to this consensus element.</xs:documentation>
-				</xs:annotation>
-			</xs:attribute>
-			<xs:attribute name="charge" type="xs:integer">
-				<xs:annotation>
-					<xs:documentation>Charge assigned to the  consensus element. A missing change attribute is equal to charge 0.</xs:documentation>
-				</xs:annotation>
-			</xs:attribute>
-		</xs:complexType>
-	</xs:element>
-	<xs:element name="centroid">
-		<xs:annotation>
-			<xs:documentation>The centroid coordinates of the consensus element.</xs:documentation>
-		</xs:annotation>
-		<xs:complexType>
-			<xs:attribute name="rt" type="xs:double" use="required">
-				<xs:annotation>
-					<xs:documentation>Retention time.</xs:documentation>
-				</xs:annotation>
-			</xs:attribute>
-			<xs:attribute name="mz" type="xs:double" use="required">
-				<xs:annotation>
-					<xs:documentation>M/Z value.</xs:documentation>
-				</xs:annotation>
-			</xs:attribute>
-			<xs:attribute name="it" type="xs:double" use="required">
-				<xs:annotation>
-					<xs:documentation>Intensity.</xs:documentation>
-				</xs:annotation>
-			</xs:attribute>
-		</xs:complexType>
-	</xs:element>
-	<xs:element name="groupedElementList">
-		<xs:annotation>
-			<xs:documentation>The list of elements which are grouped together and define this consensus element.</xs:documentation>
-		</xs:annotation>
-		<xs:complexType>
-			<xs:sequence>
-				<xs:element ref="element" maxOccurs="unbounded">
-					<xs:annotation>
-						<xs:documentation>The combined elements.</xs:documentation>
-					</xs:annotation>
-				</xs:element>
-			</xs:sequence>
-		</xs:complexType>
-	</xs:element>
-	<xs:element name="element">
-		<xs:complexType>
-			<xs:attribute name="map" type="xs:unsignedInt" use="required">
-				<xs:annotation>
-					<xs:documentation>The element's original map index.</xs:documentation>
-				</xs:annotation>
-			</xs:attribute>
-			<xs:attribute name="id" type="xs:string" use="required">
-				<xs:annotation>
-					<xs:documentation>The element's unique id in its original map.</xs:documentation>
-				</xs:annotation>
-			</xs:attribute>
-			<xs:attribute name="rt" type="xs:double" use="required">
-				<xs:annotation>
-					<xs:documentation>Retention time of the element.</xs:documentation>
-				</xs:annotation>
-			</xs:attribute>
-			<xs:attribute name="mz" type="xs:double" use="required">
-				<xs:annotation>
-					<xs:documentation>M/Z of the element.</xs:documentation>
-				</xs:annotation>
-			</xs:attribute>
-			<xs:attribute name="it" type="xs:double" use="required">
-				<xs:annotation>
-					<xs:documentation>The intensity of the element.</xs:documentation>
-				</xs:annotation>
-			</xs:attribute>
-			<xs:attribute name="charge" type="xs:integer">
-				<xs:annotation>
-					<xs:documentation>The charge of the element. A missing change attribute is equal to charge 0.</xs:documentation>
-				</xs:annotation>
-			</xs:attribute>
-		</xs:complexType>
-	</xs:element>
-
-	<xs:complexType name="SearchParametersType">
-		<xs:annotation>
-			<xs:documentation>Search parameters that can be used for several identification runs</xs:documentation>
-		</xs:annotation>
-		<xs:sequence>
-			<xs:element name="FixedModification" minOccurs="0" maxOccurs="unbounded">
-				<xs:annotation>
-					<xs:documentation>fixed modifications for the search</xs:documentation>
-				</xs:annotation>
-				<xs:complexType>
-					<xs:sequence minOccurs="0">
-						<xs:element name="UserParam" type="UserParam" minOccurs="0" maxOccurs="unbounded"/>
-					</xs:sequence>
-					<xs:attribute name="name" use="required">
-						<xs:annotation>
-							<xs:documentation>modification name</xs:documentation>
-						</xs:annotation>
-						<xs:simpleType>
-							<xs:restriction base="xs:string">
-								<xs:minLength value="1"/>
-							</xs:restriction>
-						</xs:simpleType>
-					</xs:attribute>
-				</xs:complexType>
-			</xs:element>
-			<xs:element name="VariableModification" minOccurs="0" maxOccurs="unbounded">
-				<xs:annotation>
-					<xs:documentation>variable modifications for the search</xs:documentation>
-				</xs:annotation>
-				<xs:complexType>
-					<xs:sequence minOccurs="0">
-						<xs:element name="UserParam" type="UserParam" minOccurs="0" maxOccurs="unbounded"/>
-					</xs:sequence>
-					<xs:attribute name="name" use="required">
-						<xs:annotation>
-							<xs:documentation>modification name</xs:documentation>
-						</xs:annotation>
-						<xs:simpleType>
-							<xs:restriction base="xs:string">
-								<xs:minLength value="1"/>
-							</xs:restriction>
-						</xs:simpleType>
-					</xs:attribute>
-				</xs:complexType>
-			</xs:element>
-			<xs:element name="UserParam" type="UserParam" minOccurs="0" maxOccurs="unbounded"/>
-		</xs:sequence>
-<!--
-		<xs:attribute name="id" type="xs:ID" use="required">
-			<xs:annotation>
-				<xs:documentation>'id' of search parameters.</xs:documentation>
-			</xs:annotation>
-		</xs:attribute>
--->
-		<xs:attribute name="db" type="xs:string" use="required">
-			<xs:annotation>
-				<xs:documentation>protein sequence database name</xs:documentation>
-			</xs:annotation>
-		</xs:attribute>
-		<xs:attribute name="db_version" type="xs:string" use="required">
-			<xs:annotation>
-				<xs:documentation>database version</xs:documentation>
-			</xs:annotation>
-		</xs:attribute>
-		<xs:attribute name="taxonomy" type="xs:string">
-			<xs:annotation>
-				<xs:documentation>taxonomy restriction</xs:documentation>
-			</xs:annotation>
-		</xs:attribute>
-		<xs:attribute name="mass_type" type="MassType" use="required">
-			<xs:annotation>
-				<xs:documentation>mass type ('monoisotopic' or 'average')</xs:documentation>
-			</xs:annotation>
-		</xs:attribute>
-		<xs:attribute name="charges" type="xs:string" use="required">
-			<xs:annotation>
-				<xs:documentation>searched for charges. If you want these charges to be automatically processed use the following format: '+1,+2,+3'</xs:documentation>
-			</xs:annotation>
-		</xs:attribute>
-		<xs:attribute name="enzyme" type="xs:string">
-			<xs:annotation>
-				<xs:documentation>digestion enzyme name</xs:documentation>
-			</xs:annotation>
-		</xs:attribute>
-		<xs:attribute name="missed_cleavages" type="xs:unsignedInt">
-			<xs:annotation>
-				<xs:documentation>number of allowed missed cleavages</xs:documentation>
-			</xs:annotation>
-		</xs:attribute>
-		<xs:attribute name="precursor_peak_tolerance" type="xs:float" use="required">
-			<xs:annotation>
-				<xs:documentation>peak mass tolerance of precursor peak in Da</xs:documentation>
-			</xs:annotation>
-		</xs:attribute>
-		<xs:attribute name="peak_mass_tolerance" type="xs:float" use="required">
-			<xs:annotation>
-				<xs:documentation>peak mass tolerance of fragment ions in Da</xs:documentation>
-			</xs:annotation>
-		</xs:attribute>
-	</xs:complexType>
-	<xs:complexType name="ProteinIdentificationType">
-		<xs:annotation>
-			<xs:documentation>Collection of identified proteins</xs:documentation>
-		</xs:annotation>
-		<xs:sequence>
-			<xs:element name="ProteinHit" minOccurs="0" maxOccurs="unbounded">
-				<xs:annotation>
-					<xs:documentation>Single reported protein hit</xs:documentation>
-				</xs:annotation>
-				<xs:complexType>
-					<xs:sequence minOccurs="0">
-						<xs:element name="UserParam" type="UserParam" minOccurs="0" maxOccurs="unbounded"/>
-					</xs:sequence>
-					<xs:attribute name="id" type="xs:ID" use="required">
-						<xs:annotation>
-							<xs:documentation>'id' of the protein hit. Is referenced by peptide hits.</xs:documentation>
-						</xs:annotation>
-					</xs:attribute>
-					<xs:attribute name="accession" type="xs:string" use="required">
-						<xs:annotation>
-							<xs:documentation>accession of the protein in the used database.</xs:documentation>
-						</xs:annotation>
-					</xs:attribute>
-					<xs:attribute name="score" type="xs:float" use="required">
-						<xs:annotation>
-							<xs:documentation>score of the hit</xs:documentation>
-						</xs:annotation>
-					</xs:attribute>
-					<xs:attribute name="sequence" type="xs:string">
-						<xs:annotation>
-							<xs:documentation>protein sequences, if known</xs:documentation>
-						</xs:annotation>
-					</xs:attribute>
-				</xs:complexType>
-			</xs:element>
-			<xs:element name="UserParam" type="UserParam" minOccurs="0" maxOccurs="unbounded"/>
-		</xs:sequence>
-		<xs:attribute name="score_type" type="xs:string" use="required">
-			<xs:annotation>
-				<xs:documentation>score type of the protein hits, e.g. MOWSE, p-value,...</xs:documentation>
-			</xs:annotation>
-		</xs:attribute>
-		<xs:attribute name="higher_score_better" type="xs:boolean" use="required">
-			<xs:annotation>
-				<xs:documentation>if a higher score is better ('true' or false')</xs:documentation>
-			</xs:annotation>
-		</xs:attribute>
-		<xs:attribute name="significance_threshold" type="xs:float">
-			<xs:annotation>
-				<xs:documentation>significance threshold as calculated by the search engine</xs:documentation>
-			</xs:annotation>
-		</xs:attribute>
-	</xs:complexType>
-	<xs:complexType name="PeptideIdentificationType">
-		<xs:annotation>
-			<xs:documentation>Peptide identifications not mapped to any consensus feature.</xs:documentation>
-		</xs:annotation>
-		<xs:sequence>
-			<xs:element name="PeptideHit" type="PeptideHitType" minOccurs="0" maxOccurs="unbounded"/>
-			<xs:element name="UserParam" type="UserParam" minOccurs="0" maxOccurs="unbounded"/>
-		</xs:sequence>
-		<xs:attribute name="identification_run_ref" type="xs:IDREF" use="required">
-			<xs:annotation>
-				<xs:documentation>Reference to the corresponding identification run.</xs:documentation>
-			</xs:annotation>
-		</xs:attribute>
-		<xs:attribute name="score_type" type="xs:string" use="required">
-			<xs:annotation>
-				<xs:documentation>score type of the protein hits, e.g. MOWSE, p-value,...</xs:documentation>
-			</xs:annotation>
-		</xs:attribute>
-		<xs:attribute name="higher_score_better" type="xs:boolean" use="required">
-			<xs:annotation>
-				<xs:documentation>if a higher score is better ('true' or false')</xs:documentation>
-			</xs:annotation>
-		</xs:attribute>
-		<xs:attribute name="significance_threshold" type="xs:float">
-			<xs:annotation>
-				<xs:documentation>significance threshold as calculated by the search engine</xs:documentation>
-			</xs:annotation>
-		</xs:attribute>
-		<xs:attribute name="spectrum_reference" type="xs:unsignedInt">
-			<xs:annotation>
-				<xs:documentation>Integer reference number of the identified spectrum (or feature)</xs:documentation>
-			</xs:annotation>
-		</xs:attribute>
-		<xs:attribute name="RT" type="xs:float">
-			<xs:annotation>
-				<xs:documentation>Precursor peak retention time of the identified spectrum</xs:documentation>
-			</xs:annotation>
-		</xs:attribute>
-		<xs:attribute name="MZ" type="xs:float">
-			<xs:annotation>
-				<xs:documentation>Precursor peak mass-to-charge ratio of the identified spectrum</xs:documentation>
-			</xs:annotation>
-		</xs:attribute>
-	</xs:complexType>
-	<xs:complexType name="PeptideHitType">
-		<xs:annotation>
-			<xs:documentation>single reported peptide hit</xs:documentation>
-		</xs:annotation>
-		<xs:sequence minOccurs="0">
-			<xs:element name="UserParam" type="UserParam" minOccurs="0" maxOccurs="unbounded"/>
-		</xs:sequence>
-		<xs:attribute name="sequence" type="xs:string" use="required">
-			<xs:annotation>
-				<xs:documentation>peptide sequence</xs:documentation>
-			</xs:annotation>
-		</xs:attribute>
-		<xs:attribute name="charge" type="xs:integer" use="required">
-			<xs:annotation>
-				<xs:documentation>charge of the peptide</xs:documentation>
-			</xs:annotation>
-		</xs:attribute>
-		<xs:attribute name="score" type="xs:float" use="required">
-			<xs:annotation>
-				<xs:documentation>score of the hit</xs:documentation>
-			</xs:annotation>
-		</xs:attribute>
-		<xs:attribute name="aa_before" type="CharListType">
-			<xs:annotation>
-				<xs:documentation>amino acid before the sequence (for DB search)</xs:documentation>
-			</xs:annotation>
-		</xs:attribute>
-		<xs:attribute name="aa_after" type="CharListType">
-			<xs:annotation>
-				<xs:documentation>amino acid after the sequence (for DB search)</xs:documentation>
-			</xs:annotation>
-		</xs:attribute>
-		<xs:attribute name="start" type="IntListType">
-			<xs:annotation>
-				<xs:documentation>start positions in protein</xs:documentation>
-			</xs:annotation>
-		</xs:attribute>
-		<xs:attribute name="end" type="IntListType">
-			<xs:annotation>
-				<xs:documentation>end positions in protein</xs:documentation>
-			</xs:annotation>
-		</xs:attribute>
-		<xs:attribute name="protein_refs" type="xs:IDREFS">
-			<xs:annotation>
-				<xs:documentation>References to proteins hits, this peptide occurs in.</xs:documentation>
-			</xs:annotation>
-		</xs:attribute>
-	</xs:complexType>
-	<xs:simpleType name="MassType">
-		<xs:annotation>
-			<xs:documentation>Enumeration of mass types</xs:documentation>
-		</xs:annotation>
-		<xs:restriction base="xs:string">
-			<xs:enumeration value="average"/>
-			<xs:enumeration value="monoisotopic"/>
-		</xs:restriction>
-	</xs:simpleType>
-	<xs:simpleType name="IntListType">
-		<xs:annotation>
-			<xs:documentation>list of integers</xs:documentation>
-		</xs:annotation>
-		<xs:list itemType="xs:int"/>
-	</xs:simpleType>
-	<xs:simpleType name="CharListType">
-		<xs:annotation>
-			<xs:documentation>list of strings</xs:documentation>
-		</xs:annotation>
-		<xs:list itemType="xs:string"/>
-	</xs:simpleType>
-	<xs:simpleType name="UserParamType">
-		<xs:annotation>
-			<xs:documentation>Enumeration of types</xs:documentation>
-		</xs:annotation>
-		<xs:restriction base="xs:string">
-			<xs:enumeration value="int"/>
-			<xs:enumeration value="float"/>
-			<xs:enumeration value="string"/>
-			<xs:enumeration value="intList"/>
-			<xs:enumeration value="floatList"/>
-			<xs:enumeration value="stringList"/>
-		</xs:restriction>
-	</xs:simpleType>
-	<xs:complexType name="UserParam">
-		<xs:annotation>
-			<xs:documentation>Type-Name-Value type for annotations</xs:documentation>
-		</xs:annotation>
-		<xs:attribute name="type" type="UserParamType" use="required">
-			<xs:annotation>
-				<xs:documentation>value type ('int', 'float' or 'string')</xs:documentation>
-			</xs:annotation>
-		</xs:attribute>
-		<xs:attribute name="name" type="xs:string" use="required">
-			<xs:annotation>
-				<xs:documentation>name of the annotation</xs:documentation>
-			</xs:annotation>
-		</xs:attribute>
-		<xs:attribute name="value" type="xs:anySimpleType" use="required">
-			<xs:annotation>
-				<xs:documentation>actual value of the annotation</xs:documentation>
-			</xs:annotation>
-		</xs:attribute>
-	</xs:complexType>
-</xs:schema>
+<?xml version="1.0" encoding="UTF-8"?>
+<!-- Mit XMLSpy v2007 sp1 bearbeitet (http://www.altova.com) von Oliver Kohlbacher (Universität Tübingen) -->
+<!-- edited with XMLSpy v2008 rel. 2 sp2 (http://www.altova.com) by Chris Bielow (FU Berlin) -->
+<!-- edited with gvim by Clemens Groepl, 2009-10-07. -->
+<!-- edited with notepad++ by Chris Bielow, 2011-10-27. -->
+<xs:schema xmlns:xs="http://www.w3.org/2001/XMLSchema">
+	<xs:element name="consensusXML">
+		<xs:annotation>
+			<xs:documentation> Schema for a result of a multiple LC-MS map alignment. </xs:documentation>
+		</xs:annotation>
+		<xs:complexType>
+			<xs:sequence>
+				<xs:element name="UserParam" type="UserParam" minOccurs="0" maxOccurs="unbounded">
+					<xs:annotation>
+						<xs:documentation>user parameters</xs:documentation>
+					</xs:annotation>
+				</xs:element>
+				<xs:element name="dataProcessing" minOccurs="0" maxOccurs="unbounded">
+					<xs:annotation>
+						<xs:documentation>data processing applied to this file</xs:documentation>
+					</xs:annotation>
+					<xs:complexType>
+						<xs:sequence>
+							<xs:element name="software">
+								<xs:annotation>
+									<xs:documentation>processing software</xs:documentation>
+								</xs:annotation>
+								<xs:complexType>
+									<xs:attribute name="name" type="xs:string" use="required">
+										<xs:annotation>
+											<xs:documentation>software name</xs:documentation>
+										</xs:annotation>
+									</xs:attribute>
+									<xs:attribute name="version" type="xs:string" use="required">
+										<xs:annotation>
+											<xs:documentation>software version</xs:documentation>
+										</xs:annotation>
+									</xs:attribute>
+								</xs:complexType>
+							</xs:element>
+							<xs:element name="processingAction" minOccurs="0" maxOccurs="unbounded">
+								<xs:annotation>
+									<xs:documentation>processing actions applied by the software</xs:documentation>
+								</xs:annotation>
+								<xs:complexType>
+									<xs:attribute name="name" type="xs:string" use="required">
+										<xs:annotation>
+											<xs:documentation>action name</xs:documentation>
+										</xs:annotation>
+									</xs:attribute>
+								</xs:complexType>
+							</xs:element>
+							<xs:element name="UserParam" minOccurs="0" maxOccurs="unbounded">
+								<xs:annotation>
+									<xs:documentation>user parameters</xs:documentation>
+								</xs:annotation>
+								<xs:complexType>
+									<xs:complexContent>
+										<xs:extension base="UserParam"/>
+									</xs:complexContent>
+								</xs:complexType>
+							</xs:element>
+						</xs:sequence>
+						<xs:attribute name="completion_time" type="xs:dateTime" use="required">
+							<xs:annotation>
+								<xs:documentation>end time of processing</xs:documentation>
+							</xs:annotation>
+						</xs:attribute>
+					</xs:complexType>
+				</xs:element>
+				<xs:element name="IdentificationRun" minOccurs="0" maxOccurs="unbounded">
+					<xs:annotation>
+						<xs:documentation>Identification runs mapped to this consensus feature map.</xs:documentation>
+					</xs:annotation>
+					<xs:complexType>
+						<xs:sequence>
+							<xs:element name="SearchParameters" type="SearchParametersType" minOccurs="0" maxOccurs="unbounded"/>
+							<xs:element name="ProteinIdentification" type="ProteinIdentificationType" minOccurs="0" maxOccurs="unbounded"/>
+						</xs:sequence>
+						<xs:attribute name="id" type="xs:ID" use="required">
+							<xs:annotation>
+								<xs:documentation>Identifier of the identification run, which is referenced by the peptide identifications in order to relate them to the run.</xs:documentation>
+							</xs:annotation>
+						</xs:attribute>
+						<xs:attribute name="search_engine" type="xs:string" use="required">
+							<xs:annotation>
+								<xs:documentation>search engine name, e.g. 'Mascot', 'Sequest'</xs:documentation>
+							</xs:annotation>
+						</xs:attribute>
+						<xs:attribute name="search_engine_version" type="xs:string" use="required">
+							<xs:annotation>
+								<xs:documentation>search engine version</xs:documentation>
+							</xs:annotation>
+						</xs:attribute>
+						<xs:attribute name="date" type="xs:dateTime" use="required">
+							<xs:annotation>
+								<xs:documentation>date, when the search was performed (Format: yyyy-mm-ddThh:mm:ss)</xs:documentation>
+							</xs:annotation>
+						</xs:attribute>
+					</xs:complexType>
+				</xs:element>
+				<xs:element name="UnassignedPeptideIdentification" type="PeptideIdentificationType" minOccurs="0" maxOccurs="unbounded"/>
+				<xs:element ref="mapList"/>
+				<xs:element ref="consensusElementList"/>
+			</xs:sequence>
+			<xs:attribute name="version" type="xs:float">
+				<xs:annotation>
+					<xs:documentation>Schema version, e.g. '1.1'. If it is missing, version 1.0 is assumed.</xs:documentation>
+				</xs:annotation>
+			</xs:attribute>
+			<xs:attribute name="experiment_type">
+				<xs:annotation>
+					<xs:documentation>Type of experiment, e.g. icat, label-free</xs:documentation>
+				</xs:annotation>
+				<xs:simpleType>
+					<xs:restriction base="xs:string">
+						<xs:enumeration value="labeled_MS1"/>
+						<xs:enumeration value="labeled_MS2"/>
+						<xs:enumeration value="icat"/>
+						<xs:enumeration value="itraq"/>
+						<xs:enumeration value="silac"/>
+						<xs:enumeration value="label-free"/>
+						<xs:enumeration value="other"/>
+					</xs:restriction>
+				</xs:simpleType>
+			</xs:attribute>
+			<xs:attribute name="document_id" type="xs:string">
+				<xs:annotation>
+					<xs:documentation>An optional id for the document. It is recommended to use LSIDs when possible.</xs:documentation>
+				</xs:annotation>
+			</xs:attribute>
+			<xs:attribute name="id" type="xs:string">
+				<xs:annotation>
+					<xs:documentation>An optional unique id for the document, for internal use by OpenMS.</xs:documentation>
+				</xs:annotation>
+			</xs:attribute>
+		</xs:complexType>
+	</xs:element>
+	<xs:element name="mapList">
+		<xs:annotation>
+			<xs:documentation>This list contains the names of all LC-MS file which were aligned.</xs:documentation>
+		</xs:annotation>
+		<xs:complexType>
+			<xs:sequence>
+				<xs:element ref="map" maxOccurs="unbounded"/>
+			</xs:sequence>
+			<xs:attribute name="count" type="xs:unsignedInt" use="required">
+				<xs:annotation>
+					<xs:documentation>Number of maps.</xs:documentation>
+				</xs:annotation>
+			</xs:attribute>
+		</xs:complexType>
+	</xs:element>
+	<xs:element name="map">
+		<xs:complexType>
+			<xs:sequence>
+				<xs:element name="UserParam" type="UserParam" minOccurs="0" maxOccurs="unbounded">
+					<xs:annotation>
+						<xs:documentation>user parameters</xs:documentation>
+					</xs:annotation>
+				</xs:element>
+			</xs:sequence>
+			<xs:attribute name="name" type="xs:string" use="required">
+				<xs:annotation>
+					<xs:documentation>Name of the map.</xs:documentation>
+				</xs:annotation>
+			</xs:attribute>
+			<xs:attribute name="unique_id" type="xs:string" use="optional">
+				<xs:annotation>
+					<xs:documentation>An optional unique id for the map, for internal use by OpenMS.  Usually copied from the file specified by the name attibute.</xs:documentation>
+				</xs:annotation>
+			</xs:attribute>
+			<xs:attribute name="id" type="xs:unsignedInt" use="required">
+				<xs:annotation>
+					<xs:documentation>An identifier for the map, used by elements of consensus features to indicate the map from which they originate.  It has no meaning outside of the ConsensusXML file.</xs:documentation>
+				</xs:annotation>
+			</xs:attribute>
+			<xs:attribute name="label" type="xs:string">
+				<xs:annotation>
+					<xs:documentation>A label, e.g. 'heavy' and 'light' in ICAT.  The label attribute represents the different roles of elements of consensus features.</xs:documentation>
+				</xs:annotation>
+			</xs:attribute>
+			<xs:attribute name="size" type="xs:unsignedInt" use="optional">
+				<xs:annotation>
+					<xs:documentation>Number of elements.</xs:documentation>
+				</xs:annotation>
+			</xs:attribute>
+		</xs:complexType>
+	</xs:element>
+	<xs:element name="consensusElementList">
+		<xs:annotation>
+			<xs:documentation>The list of consensus elements.</xs:documentation>
+		</xs:annotation>
+		<xs:complexType>
+			<xs:sequence>
+				<xs:element ref="consensusElement" maxOccurs="unbounded">
+					<xs:annotation>
+						<xs:documentation>The consensus element combines corresponding elements of the maps. </xs:documentation>
+					</xs:annotation>
+				</xs:element>
+			</xs:sequence>
+		</xs:complexType>
+	</xs:element>
+	<xs:element name="consensusElement">
+		<xs:complexType>
+			<xs:sequence>
+				<xs:element ref="centroid"/>
+				<xs:element ref="groupedElementList"/>
+				<xs:element name="PeptideIdentification" type="PeptideIdentificationType" minOccurs="0" maxOccurs="unbounded"/>
+				<xs:element name="UserParam" type="UserParam" minOccurs="0" maxOccurs="unbounded">
+					<xs:annotation>
+						<xs:documentation>user parameters</xs:documentation>
+					</xs:annotation>
+				</xs:element>
+			</xs:sequence>
+			<xs:attribute name="id" type="xs:ID" use="required">
+				<xs:annotation>
+					<xs:documentation>Unique identifier for the consensus element.  OpenMS uses unsigned 64 bit integers as unique ids.  As an xs:id cannot be an integer number, the values are typically prefixed with 'e_'.</xs:documentation>
+				</xs:annotation>
+			</xs:attribute>
+			<xs:attribute name="quality" type="xs:double">
+				<xs:annotation>
+					<xs:documentation>Quality value assigned to this consensus element.</xs:documentation>
+				</xs:annotation>
+			</xs:attribute>
+			<xs:attribute name="charge" type="xs:integer">
+				<xs:annotation>
+					<xs:documentation>Charge assigned to the  consensus element. A missing change attribute is equal to charge 0.</xs:documentation>
+				</xs:annotation>
+			</xs:attribute>
+		</xs:complexType>
+	</xs:element>
+	<xs:element name="centroid">
+		<xs:annotation>
+			<xs:documentation>The centroid coordinates of the consensus element.</xs:documentation>
+		</xs:annotation>
+		<xs:complexType>
+			<xs:attribute name="rt" type="xs:double" use="required">
+				<xs:annotation>
+					<xs:documentation>Retention time.</xs:documentation>
+				</xs:annotation>
+			</xs:attribute>
+			<xs:attribute name="mz" type="xs:double" use="required">
+				<xs:annotation>
+					<xs:documentation>M/Z value.</xs:documentation>
+				</xs:annotation>
+			</xs:attribute>
+			<xs:attribute name="it" type="xs:double" use="required">
+				<xs:annotation>
+					<xs:documentation>Intensity.</xs:documentation>
+				</xs:annotation>
+			</xs:attribute>
+		</xs:complexType>
+	</xs:element>
+	<xs:element name="groupedElementList">
+		<xs:annotation>
+			<xs:documentation>The list of elements which are grouped together and define this consensus element.</xs:documentation>
+		</xs:annotation>
+		<xs:complexType>
+			<xs:sequence>
+				<xs:element ref="element" maxOccurs="unbounded">
+					<xs:annotation>
+						<xs:documentation>The combined elements.</xs:documentation>
+					</xs:annotation>
+				</xs:element>
+			</xs:sequence>
+		</xs:complexType>
+	</xs:element>
+	<xs:element name="element">
+		<xs:complexType>
+			<xs:attribute name="map" type="xs:unsignedInt" use="required">
+				<xs:annotation>
+					<xs:documentation>The element's original map index.</xs:documentation>
+				</xs:annotation>
+			</xs:attribute>
+			<xs:attribute name="id" type="xs:string" use="required">
+				<xs:annotation>
+					<xs:documentation>The element's unique id in its original map.</xs:documentation>
+				</xs:annotation>
+			</xs:attribute>
+			<xs:attribute name="rt" type="xs:double" use="required">
+				<xs:annotation>
+					<xs:documentation>Retention time of the element.</xs:documentation>
+				</xs:annotation>
+			</xs:attribute>
+			<xs:attribute name="mz" type="xs:double" use="required">
+				<xs:annotation>
+					<xs:documentation>M/Z of the element.</xs:documentation>
+				</xs:annotation>
+			</xs:attribute>
+			<xs:attribute name="it" type="xs:double" use="required">
+				<xs:annotation>
+					<xs:documentation>The intensity of the element.</xs:documentation>
+				</xs:annotation>
+			</xs:attribute>
+			<xs:attribute name="charge" type="xs:integer">
+				<xs:annotation>
+					<xs:documentation>The charge of the element. A missing change attribute is equal to charge 0.</xs:documentation>
+				</xs:annotation>
+			</xs:attribute>
+		</xs:complexType>
+	</xs:element>
+
+	<xs:complexType name="SearchParametersType">
+		<xs:annotation>
+			<xs:documentation>Search parameters that can be used for several identification runs</xs:documentation>
+		</xs:annotation>
+		<xs:sequence>
+			<xs:element name="FixedModification" minOccurs="0" maxOccurs="unbounded">
+				<xs:annotation>
+					<xs:documentation>fixed modifications for the search</xs:documentation>
+				</xs:annotation>
+				<xs:complexType>
+					<xs:sequence minOccurs="0">
+						<xs:element name="UserParam" type="UserParam" minOccurs="0" maxOccurs="unbounded"/>
+					</xs:sequence>
+					<xs:attribute name="name" use="required">
+						<xs:annotation>
+							<xs:documentation>modification name</xs:documentation>
+						</xs:annotation>
+						<xs:simpleType>
+							<xs:restriction base="xs:string">
+								<xs:minLength value="1"/>
+							</xs:restriction>
+						</xs:simpleType>
+					</xs:attribute>
+				</xs:complexType>
+			</xs:element>
+			<xs:element name="VariableModification" minOccurs="0" maxOccurs="unbounded">
+				<xs:annotation>
+					<xs:documentation>variable modifications for the search</xs:documentation>
+				</xs:annotation>
+				<xs:complexType>
+					<xs:sequence minOccurs="0">
+						<xs:element name="UserParam" type="UserParam" minOccurs="0" maxOccurs="unbounded"/>
+					</xs:sequence>
+					<xs:attribute name="name" use="required">
+						<xs:annotation>
+							<xs:documentation>modification name</xs:documentation>
+						</xs:annotation>
+						<xs:simpleType>
+							<xs:restriction base="xs:string">
+								<xs:minLength value="1"/>
+							</xs:restriction>
+						</xs:simpleType>
+					</xs:attribute>
+				</xs:complexType>
+			</xs:element>
+			<xs:element name="UserParam" type="UserParam" minOccurs="0" maxOccurs="unbounded"/>
+		</xs:sequence>
+<!--
+		<xs:attribute name="id" type="xs:ID" use="required">
+			<xs:annotation>
+				<xs:documentation>'id' of search parameters.</xs:documentation>
+			</xs:annotation>
+		</xs:attribute>
+-->
+		<xs:attribute name="db" type="xs:string" use="required">
+			<xs:annotation>
+				<xs:documentation>protein sequence database name</xs:documentation>
+			</xs:annotation>
+		</xs:attribute>
+		<xs:attribute name="db_version" type="xs:string" use="required">
+			<xs:annotation>
+				<xs:documentation>database version</xs:documentation>
+			</xs:annotation>
+		</xs:attribute>
+		<xs:attribute name="taxonomy" type="xs:string">
+			<xs:annotation>
+				<xs:documentation>taxonomy restriction</xs:documentation>
+			</xs:annotation>
+		</xs:attribute>
+		<xs:attribute name="mass_type" type="MassType" use="required">
+			<xs:annotation>
+				<xs:documentation>mass type ('monoisotopic' or 'average')</xs:documentation>
+			</xs:annotation>
+		</xs:attribute>
+		<xs:attribute name="charges" type="xs:string" use="required">
+			<xs:annotation>
+				<xs:documentation>searched for charges. If you want these charges to be automatically processed use the following format: '+1,+2,+3'</xs:documentation>
+			</xs:annotation>
+		</xs:attribute>
+		<xs:attribute name="enzyme" type="xs:string">
+			<xs:annotation>
+				<xs:documentation>digestion enzyme name</xs:documentation>
+			</xs:annotation>
+		</xs:attribute>
+		<xs:attribute name="missed_cleavages" type="xs:unsignedInt">
+			<xs:annotation>
+				<xs:documentation>number of allowed missed cleavages</xs:documentation>
+			</xs:annotation>
+		</xs:attribute>
+		<xs:attribute name="precursor_peak_tolerance" type="xs:float" use="required">
+			<xs:annotation>
+				<xs:documentation>peak mass tolerance of precursor peak in Da</xs:documentation>
+			</xs:annotation>
+		</xs:attribute>
+		<xs:attribute name="precursor_peak_tolerance_ppm" type="xs:boolean">
+			<xs:annotation>
+				<xs:documentation>flag to indicate relative mass tolerance of precursor peak</xs:documentation>
+			</xs:annotation>
+		</xs:attribute>
+		<xs:attribute name="peak_mass_tolerance" type="xs:float" use="required">
+			<xs:annotation>
+				<xs:documentation>peak mass tolerance of fragment ions in Da</xs:documentation>
+			</xs:annotation>
+		</xs:attribute>
+		<xs:attribute name="peak_mass_tolerance_ppm" type="xs:boolean">
+			<xs:annotation>
+				<xs:documentation>flag to indicate relative mass tolerance of fragment peak</xs:documentation>
+			</xs:annotation>
+		</xs:attribute>
+	</xs:complexType>
+	<xs:complexType name="ProteinIdentificationType">
+		<xs:annotation>
+			<xs:documentation>Collection of identified proteins</xs:documentation>
+		</xs:annotation>
+		<xs:sequence>
+			<xs:element name="ProteinHit" minOccurs="0" maxOccurs="unbounded">
+				<xs:annotation>
+					<xs:documentation>Single reported protein hit</xs:documentation>
+				</xs:annotation>
+				<xs:complexType>
+					<xs:sequence minOccurs="0">
+						<xs:element name="UserParam" type="UserParam" minOccurs="0" maxOccurs="unbounded"/>
+					</xs:sequence>
+					<xs:attribute name="id" type="xs:ID" use="required">
+						<xs:annotation>
+							<xs:documentation>'id' of the protein hit. Is referenced by peptide hits.</xs:documentation>
+						</xs:annotation>
+					</xs:attribute>
+					<xs:attribute name="accession" type="xs:string" use="required">
+						<xs:annotation>
+							<xs:documentation>accession of the protein in the used database.</xs:documentation>
+						</xs:annotation>
+					</xs:attribute>
+					<xs:attribute name="score" type="xs:float" use="required">
+						<xs:annotation>
+							<xs:documentation>score of the hit</xs:documentation>
+						</xs:annotation>
+					</xs:attribute>
+					<xs:attribute name="sequence" type="xs:string">
+						<xs:annotation>
+							<xs:documentation>protein sequences, if known</xs:documentation>
+						</xs:annotation>
+					</xs:attribute>
+				</xs:complexType>
+			</xs:element>
+			<xs:element name="UserParam" type="UserParam" minOccurs="0" maxOccurs="unbounded"/>
+		</xs:sequence>
+		<xs:attribute name="score_type" type="xs:string" use="required">
+			<xs:annotation>
+				<xs:documentation>score type of the protein hits, e.g. MOWSE, p-value,...</xs:documentation>
+			</xs:annotation>
+		</xs:attribute>
+		<xs:attribute name="higher_score_better" type="xs:boolean" use="required">
+			<xs:annotation>
+				<xs:documentation>if a higher score is better ('true' or false')</xs:documentation>
+			</xs:annotation>
+		</xs:attribute>
+		<xs:attribute name="significance_threshold" type="xs:float">
+			<xs:annotation>
+				<xs:documentation>significance threshold as calculated by the search engine</xs:documentation>
+			</xs:annotation>
+		</xs:attribute>
+	</xs:complexType>
+	<xs:complexType name="PeptideIdentificationType">
+		<xs:annotation>
+			<xs:documentation>Peptide identifications not mapped to any consensus feature.</xs:documentation>
+		</xs:annotation>
+		<xs:sequence>
+			<xs:element name="PeptideHit" type="PeptideHitType" minOccurs="0" maxOccurs="unbounded"/>
+			<xs:element name="UserParam" type="UserParam" minOccurs="0" maxOccurs="unbounded"/>
+		</xs:sequence>
+		<xs:attribute name="identification_run_ref" type="xs:IDREF" use="required">
+			<xs:annotation>
+				<xs:documentation>Reference to the corresponding identification run.</xs:documentation>
+			</xs:annotation>
+		</xs:attribute>
+		<xs:attribute name="score_type" type="xs:string" use="required">
+			<xs:annotation>
+				<xs:documentation>score type of the protein hits, e.g. MOWSE, p-value,...</xs:documentation>
+			</xs:annotation>
+		</xs:attribute>
+		<xs:attribute name="higher_score_better" type="xs:boolean" use="required">
+			<xs:annotation>
+				<xs:documentation>if a higher score is better ('true' or false')</xs:documentation>
+			</xs:annotation>
+		</xs:attribute>
+		<xs:attribute name="significance_threshold" type="xs:float">
+			<xs:annotation>
+				<xs:documentation>significance threshold as calculated by the search engine</xs:documentation>
+			</xs:annotation>
+		</xs:attribute>
+		<xs:attribute name="spectrum_reference" type="xs:unsignedInt">
+			<xs:annotation>
+				<xs:documentation>Integer reference number of the identified spectrum (or feature)</xs:documentation>
+			</xs:annotation>
+		</xs:attribute>
+		<xs:attribute name="RT" type="xs:float">
+			<xs:annotation>
+				<xs:documentation>Precursor peak retention time of the identified spectrum</xs:documentation>
+			</xs:annotation>
+		</xs:attribute>
+		<xs:attribute name="MZ" type="xs:float">
+			<xs:annotation>
+				<xs:documentation>Precursor peak mass-to-charge ratio of the identified spectrum</xs:documentation>
+			</xs:annotation>
+		</xs:attribute>
+	</xs:complexType>
+	<xs:complexType name="PeptideHitType">
+		<xs:annotation>
+			<xs:documentation>single reported peptide hit</xs:documentation>
+		</xs:annotation>
+		<xs:sequence minOccurs="0">
+			<xs:element name="UserParam" type="UserParam" minOccurs="0" maxOccurs="unbounded"/>
+		</xs:sequence>
+		<xs:attribute name="sequence" type="xs:string" use="required">
+			<xs:annotation>
+				<xs:documentation>peptide sequence</xs:documentation>
+			</xs:annotation>
+		</xs:attribute>
+		<xs:attribute name="charge" type="xs:integer" use="required">
+			<xs:annotation>
+				<xs:documentation>charge of the peptide</xs:documentation>
+			</xs:annotation>
+		</xs:attribute>
+		<xs:attribute name="score" type="xs:float" use="required">
+			<xs:annotation>
+				<xs:documentation>score of the hit</xs:documentation>
+			</xs:annotation>
+		</xs:attribute>
+		<xs:attribute name="aa_before" type="CharListType">
+			<xs:annotation>
+				<xs:documentation>amino acid before the sequence (for DB search)</xs:documentation>
+			</xs:annotation>
+		</xs:attribute>
+		<xs:attribute name="aa_after" type="CharListType">
+			<xs:annotation>
+				<xs:documentation>amino acid after the sequence (for DB search)</xs:documentation>
+			</xs:annotation>
+		</xs:attribute>
+		<xs:attribute name="start" type="IntListType">
+			<xs:annotation>
+				<xs:documentation>start positions in protein</xs:documentation>
+			</xs:annotation>
+		</xs:attribute>
+		<xs:attribute name="end" type="IntListType">
+			<xs:annotation>
+				<xs:documentation>end positions in protein</xs:documentation>
+			</xs:annotation>
+		</xs:attribute>
+		<xs:attribute name="protein_refs" type="xs:IDREFS">
+			<xs:annotation>
+				<xs:documentation>References to proteins hits, this peptide occurs in.</xs:documentation>
+			</xs:annotation>
+		</xs:attribute>
+	</xs:complexType>
+	<xs:simpleType name="MassType">
+		<xs:annotation>
+			<xs:documentation>Enumeration of mass types</xs:documentation>
+		</xs:annotation>
+		<xs:restriction base="xs:string">
+			<xs:enumeration value="average"/>
+			<xs:enumeration value="monoisotopic"/>
+		</xs:restriction>
+	</xs:simpleType>
+	<xs:simpleType name="IntListType">
+		<xs:annotation>
+			<xs:documentation>list of integers</xs:documentation>
+		</xs:annotation>
+		<xs:list itemType="xs:int"/>
+	</xs:simpleType>
+	<xs:simpleType name="CharListType">
+		<xs:annotation>
+			<xs:documentation>list of strings</xs:documentation>
+		</xs:annotation>
+		<xs:list itemType="xs:string"/>
+	</xs:simpleType>
+	<xs:simpleType name="UserParamType">
+		<xs:annotation>
+			<xs:documentation>Enumeration of types</xs:documentation>
+		</xs:annotation>
+		<xs:restriction base="xs:string">
+			<xs:enumeration value="int"/>
+			<xs:enumeration value="float"/>
+			<xs:enumeration value="string"/>
+			<xs:enumeration value="intList"/>
+			<xs:enumeration value="floatList"/>
+			<xs:enumeration value="stringList"/>
+		</xs:restriction>
+	</xs:simpleType>
+	<xs:complexType name="UserParam">
+		<xs:annotation>
+			<xs:documentation>Type-Name-Value type for annotations</xs:documentation>
+		</xs:annotation>
+		<xs:attribute name="type" type="UserParamType" use="required">
+			<xs:annotation>
+				<xs:documentation>value type ('int', 'float' or 'string')</xs:documentation>
+			</xs:annotation>
+		</xs:attribute>
+		<xs:attribute name="name" type="xs:string" use="required">
+			<xs:annotation>
+				<xs:documentation>name of the annotation</xs:documentation>
+			</xs:annotation>
+		</xs:attribute>
+		<xs:attribute name="value" type="xs:anySimpleType" use="required">
+			<xs:annotation>
+				<xs:documentation>actual value of the annotation</xs:documentation>
+			</xs:annotation>
+		</xs:attribute>
+	</xs:complexType>
+</xs:schema>