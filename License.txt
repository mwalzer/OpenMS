-----------------------------------------------------------------
                  OpenMS -- Open-Source Mass Spectrometry
-----------------------------------------------------------------
Copyright The OpenMS Team -- Eberhard Karls University Tuebingen,
ETH Zurich, and Freie Universitaet Berlin 2002-2017.

This software is released under a three-clause BSD license:
 * Redistributions of source code must retain the above
   copyright notice, this list of conditions and the following
   disclaimer.
 * Redistributions in binary form must reproduce the above
   copyright notice, this list of conditions and the following 
   disclaimer in the documentation and/or other materials
   provided with the distribution.
 * Neither the name of any author or any participating
   institution may be used to endorse or promote products
   derived from this software without specific prior written
   permission.
For a full list of authors, refer to the file AUTHORS.
-----------------------------------------------------------------
THIS SOFTWARE IS PROVIDED BY THE COPYRIGHT HOLDERS AND
CONTRIBUTORS "AS IS" AND ANY EXPRESS OR IMPLIED WARRANTIES,
INCLUDING, BUT NOT LIMITED TO, THE IMPLIED WARRANTIES OF
MERCHANTABILITY AND FITNESS FOR A PARTICULAR PURPOSE ARE
DISCLAIMED. IN NO EVENT SHALL ANY OF THE AUTHORS OR THE
CONTRIBUTING INSTITUTIONS BE LIABLE FOR ANY DIRECT, INDIRECT, 
INCIDENTAL, SPECIAL, EXEMPLARY, OR CONSEQUENTIAL DAMAGES
(INCLUDING, BUT NOT LIMITED TO, PROCUREMENT OF SUBSTITUTE
GOODS OR SERVICES; LOSS OF USE, DATA, OR PROFITS; OR BUSINESS
INTERRUPTION) HOWEVER CAUSED AND ON ANY THEORY OF LIABILITY,
WHETHER IN CONTRACT, STRICT LIABILITY, OR TORT (INCLUDING
NEGLIGENCE OR OTHERWISE) ARISING IN ANY WAY OUT OF THE USE
OF THIS SOFTWARE, EVEN IF ADVISED OF THE POSSIBILITY OF SUCH
DAMAGE.

The source code of OpenMS is available via our homepage
http://www.OpenMS.de

OpenMS depends on third party libraries which are listed below.
The source code of these libraries is available from their
website or can be obtained via a "contrib" package, which
specifically configures these libraries for OpenMS and is
available on our website.

The respective license files for the contrib libraries
can be found in the "contrib" package root directory or online
(see below).

SeqAn
  - URL:
  https://www.seqan.de/
  - License:
  https://github.com/seqan/seqan/blob/master/LICENSE

libSVM
  - URL:
  http://www.csie.ntu.edu.tw/~cjlin/libsvm/
  - License:
  http://www.csie.ntu.edu.tw/~cjlin/libsvm/COPYRIGHT
	
GLPK
  - URL:
  http://www.gnu.org/s/glpk/
  - License:
  http://www.gnu.org/copyleft/gpl.html

Qt 4
  - URL:
  https://www.qt.io/
  - License (links):
  http://doc.qt.io/qt-4.8/opensourceedition.html

Xerces-C
  - URL:
  http://xerces.apache.org/xerces-c/index.html
  - License:
  http://www.apache.org/licenses/LICENSE-2.0

Boost (headers)
  - URL:
  http://www.boost.org/
  - License:
  http://www.boost.org/more/license_info.html

ZLib
  - URL:
  http://www.zlib.net
  - License:
  http://www.zlib.net/zlib_license.html
  
BZ2Lib
  - URL:
  http://www.bzip.org/
  - License:
  http://www.bzip.org/1.0.5/bzip2-manual-1.0.5.html

Eigen
 - URL:
 http://eigen.tuxfamily.org/
 - License:
 https://www.mozilla.org/en-US/MPL/2.0/

Geometric Tools (Wildmagic)
 - URL:
 https://www.geometrictools.com/
 - License:
 http://www.boost.org/LICENSE_1_0.txt

SQLite:
 - URL:
 https://www.sqlite.org/
 - License:
 https://www.sqlite.org/copyright.html

KissFFT
 - URL:
 https://sourceforge.net/projects/kissfft/
 - License:
 https://sourceforge.net/p/kissfft/code/ci/default/tree/COPYING


---------------------   Search engines:  ------------------------
 
OMSSA
  - URL:
  ftp://ftp.ncbi.nlm.nih.gov/pub/lewisg/omssa
  - License:
  Public Domain

Percolator:
  - URL:
  http://percolator.ms/
  - License:
  http://www.apache.org/licenses/LICENSE-2.0

X!Tandem:
  - URL and source code:
  http://www.thegpm.org/tandem/
  - License:
  http://www.perlfoundation.org/attachment/legal/artistic-2_0.txt

MyriMatch:
  - URL and source code:
  https://www.ncbi.nlm.nih.gov/pubmed/17269722
  - License:
  http://www.apache.org/licenses/LICENSE-2.0

MSGF+:
  - URL and source code:
  https://github.com/sangtaekim/msgfplus
  - License:
  https://github.com/sangtaekim/msgfplus/blob/master/LICENSE.txt

Fido:
  - URL and source code:
  https://noble.gs.washington.edu/proj/fido/
  - License:
  https://gist.github.com/hendrikweisser/2d10eb8bf1e370e6dfbb

LuciPhOr2:
  - URL and source code:
  http://luciphor2.sourceforge.net/
  - License:
  http://www.apache.org/licenses/LICENSE-2.0

SpectraST:
  - URL and source code:
 https://sourceforge.net/p/sashimi/code/HEAD/tree/trunk/
 trans_proteomic_pipeline/src/Search/SpectraST/ 
  - License:
  https://www.gnu.org/licenses/gpl.html
  https://www.gnu.org/copyleft/lesser.html

SIRIUS:
  - URL:
  https://bio.informatik.uni-jena.de/software/sirius/
  - License:
  https://www.gnu.org/licenses/gpl

Comet:
  - URL and source code:
  https://sourceforge.net/projects/comet-ms/
  - License:
<<<<<<< HEAD
  http://www.apache.org/licenses/LICENSE-2.0.html

MaRaCluster:
  - URL and source code:
  https://github.com/statisticalbiotechnology/maracluster
  - License
  http://www.apache.org/licenses/LICENSE-2.0.html
=======
  http://www.apache.org/licenses/LICENSE-2.0

Crux:
  - URL and source code:
  http://crux.ms
  - License:
  http://www.apache.org/licenses/LICENSE-2.0
>>>>>>> 58f18701
<|MERGE_RESOLUTION|>--- conflicted
+++ resolved
@@ -181,15 +181,6 @@
   - URL and source code:
   https://sourceforge.net/projects/comet-ms/
   - License:
-<<<<<<< HEAD
-  http://www.apache.org/licenses/LICENSE-2.0.html
-
-MaRaCluster:
-  - URL and source code:
-  https://github.com/statisticalbiotechnology/maracluster
-  - License
-  http://www.apache.org/licenses/LICENSE-2.0.html
-=======
   http://www.apache.org/licenses/LICENSE-2.0
 
 Crux:
@@ -197,4 +188,9 @@
   http://crux.ms
   - License:
   http://www.apache.org/licenses/LICENSE-2.0
->>>>>>> 58f18701
+
+MaRaCluster:
+  - URL and source code:
+  https://github.com/statisticalbiotechnology/maracluster
+  - License
+  http://www.apache.org/licenses/LICENSE-2.0.html