// --------------------------------------------------------------------------
//                   OpenMS -- Open-Source Mass Spectrometry
// --------------------------------------------------------------------------
// Copyright The OpenMS Team -- Eberhard Karls University Tuebingen,
// ETH Zurich, and Freie Universitaet Berlin 2002-2017.
//
// This software is released under a three-clause BSD license:
//  * Redistributions of source code must retain the above copyright
//    notice, this list of conditions and the following disclaimer.
//  * Redistributions in binary form must reproduce the above copyright
//    notice, this list of conditions and the following disclaimer in the
//    documentation and/or other materials provided with the distribution.
//  * Neither the name of any author or any participating institution
//    may be used to endorse or promote products derived from this software
//    without specific prior written permission.
// For a full list of authors, refer to the file AUTHORS.
// --------------------------------------------------------------------------
// THIS SOFTWARE IS PROVIDED BY THE COPYRIGHT HOLDERS AND CONTRIBUTORS "AS IS"
// AND ANY EXPRESS OR IMPLIED WARRANTIES, INCLUDING, BUT NOT LIMITED TO, THE
// IMPLIED WARRANTIES OF MERCHANTABILITY AND FITNESS FOR A PARTICULAR PURPOSE
// ARE DISCLAIMED. IN NO EVENT SHALL ANY OF THE AUTHORS OR THE CONTRIBUTING
// INSTITUTIONS BE LIABLE FOR ANY DIRECT, INDIRECT, INCIDENTAL, SPECIAL,
// EXEMPLARY, OR CONSEQUENTIAL DAMAGES (INCLUDING, BUT NOT LIMITED TO,
// PROCUREMENT OF SUBSTITUTE GOODS OR SERVICES; LOSS OF USE, DATA, OR PROFITS;
// OR BUSINESS INTERRUPTION) HOWEVER CAUSED AND ON ANY THEORY OF LIABILITY,
// WHETHER IN CONTRACT, STRICT LIABILITY, OR TORT (INCLUDING NEGLIGENCE OR
// OTHERWISE) ARISING IN ANY WAY OUT OF THE USE OF THIS SOFTWARE, EVEN IF
// ADVISED OF THE POSSIBILITY OF SUCH DAMAGE.
//
// --------------------------------------------------------------------------
// $Maintainer: Mathias Walzer $
// $Authors: Andreas Simon, Mathias Walzer, Matthew The $
// --------------------------------------------------------------------------
#include <OpenMS/config.h>

#include <OpenMS/FORMAT/FileHandler.h>
#include <OpenMS/FORMAT/FileTypes.h>
#include <OpenMS/DATASTRUCTURES/StringListUtils.h>
#include <OpenMS/APPLICATIONS/TOPPBase.h>
#include <OpenMS/FORMAT/MzIdentMLFile.h>
#include <OpenMS/FORMAT/IdXMLFile.h>
#include <OpenMS/FORMAT/OSWFile.h>
#include <OpenMS/FORMAT/CsvFile.h>
#include <OpenMS/CONCEPT/ProgressLogger.h>
#include <OpenMS/CONCEPT/Constants.h>
#include <OpenMS/ANALYSIS/ID/PercolatorFeatureSetHelper.h>
#include <QtCore/QFile>
#include <QtCore/QDir>
#include <QtCore/QProcess>

#include <iostream>
#include <cmath>
#include <string>
#include <set>

#include <boost/algorithm/clamp.hpp>
#include <typeinfo>

using namespace OpenMS;
using namespace std;

//-------------------------------------------------------------
//Doxygen docu
//-------------------------------------------------------------

/**
  @page TOPP_PercolatorAdapter PercolatorAdapter

  @brief PercolatorAdapter facilitates the input to, the call of and output integration of Percolator.
  Percolator (http://per-colator.com/) is a tool to apply semi-supervised learning for peptide
  identification from shotgun proteomics datasets.

  @experimental This tool is work in progress and usage and input requirements might change.

  <center>
    <table>
        <tr>
            <td ALIGN = "center" BGCOLOR="#EBEBEB"> pot. predecessor tools </td>
            <td VALIGN="middle" ROWSPAN=2> \f$ \longrightarrow \f$ PercolatorAdapter \f$ \longrightarrow \f$</td>
            <td ALIGN = "center" BGCOLOR="#EBEBEB"> pot. successor tools </td>
        </tr>
        <tr>
            <td VALIGN="middle" ALIGN = "center" ROWSPAN=1> @ref UTILS_PSMFeatureExtractor </td>
            <td VALIGN="middle" ALIGN = "center" ROWSPAN=1> @ref TOPP_IDFilter </td>
        </tr>
    </table>
  </center>
  <p>Percolator is search engine sensitive, i.e. it's input features vary,
depending on the search engine. Must be prepared beforehand. If you do not want
to use the specific features, use the generic-feature-set flag. Will incorporate
the score attribute of a PSM, so be sure, the score you want is set as main
score with @ref TOPP_IDScoreSwitcher . Be aware, that you might very well
experience a perfomance loss compared to the search engine specific features.</p>

  <B>The command line parameters of this tool are:</B>
  @verbinclude TOPP_PercolatorAdapter.cli
  <B>INI file documentation of this tool:</B>
  @htmlinclude TOPP_PercolatorAdapter.html

  Percolator is written by Lukas Käll (http://per-colator.com/ Copyright Lukas Käll <lukas.kall@scilifelab.se>)
*/

// We do not want this class to show up in the docu:
/// @cond TOPPCLASSES


class PercolatorAdapter :
  public TOPPBase
{
public:
  PercolatorAdapter() :
    TOPPBase("PercolatorAdapter", "Facilitate input to Percolator and reintegrate.", true)
  {
  }

protected:
  struct PercolatorResult
    {
      String PSMId;
      double score;
      double qvalue;
      double posterior_error_prob;
      String peptide;
      char preAA;
      char postAA;
      StringList proteinIds;

      PercolatorResult(const String& pid, const double s, const double q, const String& p, const char pre, const char pos, const StringList& pl):
          PSMId (pid),
          score (s),
          qvalue (q),
          posterior_error_prob (0.0),
          peptide (p),
          preAA (pre),
          postAA (pos),
          proteinIds (pl)
      {
      }
      
      explicit PercolatorResult(StringList& row):
      proteinIds()
      {
        // peptide sequence
        StringList pep;
        row[4].split(".", pep);
        //TODO test pep size 3
        peptide = pep[1];
        preAA = pep[0]=="-"?'[':pep[0].c_str()[0];  // const char PeptideEvidence::N_TERMINAL_AA = '[';
        postAA = pep[2]=="-"?']':pep[2].c_str()[0]; // const char PeptideEvidence::C_TERMINAL_AA = ']';
        // SVM-score
        score = row[1].toDouble();
        // q-Value
        qvalue = row[2].toDouble();
        // PEP
        posterior_error_prob = row[3].toDouble();
        // scannr. as written in preparePIN
        PSMId = row[0];
        proteinIds = vector<String>(row.begin()+5,row.end());
      }

      bool operator!=(const PercolatorResult& rhs) const
      {
        if (PSMId != rhs.PSMId || score != rhs.score || qvalue != rhs.qvalue ||
            posterior_error_prob != rhs.posterior_error_prob || peptide != rhs.peptide ||
            proteinIds != rhs.proteinIds)
          return true;
        return false;
      }

      bool operator==(const PercolatorResult& rhs) const
      {
        return !(operator !=(rhs));
      }
    };
  
  struct PercolatorProteinResult
  {
    String protein_accession;
    double qvalue;
    double posterior_error_prob;

    PercolatorProteinResult(const String& pid, const double q, const double pep):
        protein_accession (pid),
        qvalue (q),
        posterior_error_prob (pep)
    {
    }

    bool operator!=(const PercolatorProteinResult& rhs) const
    {
      if (protein_accession != rhs.protein_accession || qvalue != rhs.qvalue ||
          posterior_error_prob != rhs.posterior_error_prob)
      {
        return true;
      }
      return false;
    }

    bool operator==(const PercolatorProteinResult& rhs) const
    {
      return !(operator !=(rhs));
    }
  };
  
  void registerOptionsAndFlags_()
  {
    static const bool is_required(true);
    static const bool is_advanced_option(true);
    
    registerInputFileList_("in", "<files>", StringList(), "Input file(s)", !is_required);
    setValidFormats_("in", ListUtils::create<String>("mzid,idXML"));
    registerInputFileList_("in_decoy", "<files>", StringList(), "Input decoy file(s) in case of separate searches", !is_required);
    setValidFormats_("in_decoy", ListUtils::create<String>("mzid,idXML"));
    registerInputFile_("in_osw", "<file>", "", "Input file in OSW format", !is_required);
    setValidFormats_("in_osw", ListUtils::create<String>("OSW"));
    registerOutputFile_("out", "<file>", "", "Output file in idXML format", !is_required);
    setValidFormats_("out", ListUtils::create<String>("idXML"));
    registerOutputFile_("mzid_out", "<file>", "", "Output file in mzid format", !is_required);
<<<<<<< HEAD
    registerOutputFile_("osw_out", "<file>", "", "Output file in OSW format", !is_required);
=======
    setValidFormats_("mzid_out", ListUtils::create<String>("mzid"));
>>>>>>> fc6453e7
    String enzs = "no_enzyme,elastase,pepsin,proteinasek,thermolysin,chymotrypsin,lys-n,lys-c,arg-c,asp-n,glu-c,trypsin";
    registerStringOption_("enzyme", "<enzyme>", "trypsin", "Type of enzyme: "+enzs , !is_required);
    setValidStrings_("enzyme", ListUtils::create<String>(enzs));
    registerInputFile_("percolator_executable", "<executable>",
        // choose the default value according to the platform where it will be executed
        #ifdef OPENMS_WINDOWSPLATFORM
                       "percolator.exe",
        #else
                       "percolator",
        #endif
                       "Percolator executable of the installation e.g. 'percolator.exe'", is_required, !is_advanced_option, ListUtils::create<String>("skipexists")
    );
    registerFlag_("peptide-level-fdrs", "Calculate peptide-level FDRs instead of PSM-level FDRs.");
    registerFlag_("protein-level-fdrs", "Use the picked protein-level FDR to infer protein probabilities. Use the -fasta option and -decoy-pattern to set the Fasta file and decoy pattern.");
    registerStringOption_("osw_level", "<osw_level>", "ms2", "OSW: Either \"ms1\", \"ms2\" or \"transition\"; the data level selected for scoring.", !is_required);

    //Advanced parameters
    registerFlag_("generic-feature-set", "Use only generic (i.e. not search engine specific) features. Generating search engine specific features for common search engines by PSMFeatureExtractor will typically boost the identification rate significantly.", is_advanced_option);
    registerIntOption_("subset-max-train", "<number>", 0, "Only train an SVM on a subset of <x> PSMs, and use the resulting score vector to evaluate the other PSMs. Recommended when analyzing huge numbers (>1 million) of PSMs. When set to 0, all PSMs are used for training as normal.", !is_required, is_advanced_option);
    registerDoubleOption_("cpos", "<value>", 0.0, "Cpos, penalty for mistakes made on positive examples. Set by cross validation if not specified.", !is_required, is_advanced_option);
    registerDoubleOption_("cneg", "<value>", 0.0, "Cneg, penalty for mistakes made on negative examples. Set by cross validation if not specified.", !is_required, is_advanced_option);
    registerDoubleOption_("testFDR", "<value>", 0.01, "False discovery rate threshold for evaluating best cross validation result and the reported end result.", !is_required, is_advanced_option);
    registerDoubleOption_("trainFDR", "<value>", 0.01, "False discovery rate threshold to define positive examples in training. Set to testFDR if 0.", !is_required, is_advanced_option);
    registerIntOption_("maxiter", "<number>", 10, "Maximal number of iterations", !is_required, is_advanced_option);
    registerFlag_("quick-validation", "Quicker execution by reduced internal cross-validation.", is_advanced_option);
    registerOutputFile_("weights", "<file>", "", "Output final weights to the given file", !is_required, is_advanced_option);
    registerInputFile_("init-weights", "<file>", "", "Read initial weights to the given file", !is_required, is_advanced_option);
    registerStringOption_("default-direction", "<featurename>", "", "The most informative feature given as the feature name, can be negated to indicate that a lower value is better.", !is_required, is_advanced_option);
    registerIntOption_("verbose", "<level>", 2, "Set verbosity of output: 0=no processing info, 5=all.", !is_required, is_advanced_option);
    registerFlag_("unitnorm", "Use unit normalization [0-1] instead of standard deviation normalization", is_advanced_option);
    registerFlag_("test-each-iteration", "Measure performance on test set each iteration", is_advanced_option);
    registerFlag_("override", "Override error check and do not fall back on default score vector in case of suspect score vector", is_advanced_option);
    registerIntOption_("seed", "<value>", 1, "Setting seed of the random number generator.", !is_required, is_advanced_option);
    registerIntOption_("doc", "<value>", 0, "Include description of correct features", !is_required, is_advanced_option);
    registerFlag_("klammer", "Retention time features calculated as in Klammer et al. Only available if -doc is set", is_advanced_option);
    registerInputFile_("fasta", "<file>", "", "Provide the fasta file as the argument to this flag, which will be used for protein grouping based on an in-silico digest (only valid if option -protein-level-fdrs is active).", !is_required, is_advanced_option);
    setValidFormats_("fasta", ListUtils::create<String>("FASTA"));
    registerStringOption_("decoy-pattern", "<value>", "random", "Define the text pattern to identify the decoy proteins and/or PSMs, set this up if the label that identifies the decoys in the database is not the default (Only valid if option -protein-level-fdrs is active).", !is_required, is_advanced_option);
    registerFlag_("post-processing-tdc", "Use target-decoy competition to assign q-values and PEPs.", is_advanced_option);

    //OSW/IPF parameters
    registerDoubleOption_("ipf_max_peakgroup_pep", "<value>", 0.3, "OSW/IPF: Assess transitions only for candidate peak groups until maximum posterior error probability.", !is_required, is_advanced_option);
    registerDoubleOption_("ipf_max_transition_isotope_overlap", "<value>", 0.5, "OSW/IPF: Maximum isotope overlap to consider transitions in IPF.", !is_required, is_advanced_option);
    registerDoubleOption_("ipf_min_transition_sn", "<value>", 0, "OSW/IPF: Minimum log signal-to-noise level to consider transitions in IPF. Set -1 to disable this filter.", !is_required, is_advanced_option);

  }
  
  // TODO replace with TopPerc::getScanMergeKey
  String getScanIdentifier_(vector<PeptideIdentification>::iterator it, vector<PeptideIdentification>::iterator start)
  {
    // MSGF+ uses this field, is empty if not specified
    String scan_identifier = it->getMetaValue("spectrum_reference");
    if (scan_identifier.empty())
    {
      // XTandem uses this (integer) field
      // these ids are 1-based in contrast to the index which is 0-based. This might be problematic to use for merging
      if (it->metaValueExists("spectrum_id") && !it->getMetaValue("spectrum_id").toString().empty())
      {
        scan_identifier = "scan=" + it->getMetaValue("spectrum_id").toString();
      }
      else
      {
        scan_identifier = "index=" + String(it - start + 1);
        LOG_WARN << "no known spectrum identifiers, using index [1,n] - use at own risk." << endl;
      }
    }
    return scan_identifier.removeWhitespaces();
  }
  
  // TODO replace with TopPerc::getScanMergeKey
  Int getScanNumber_(String scan_identifier)
  {
    Int scan_number = 0;
    StringList fields = ListUtils::create<String>(scan_identifier);
    for (StringList::const_iterator it = fields.begin(); it != fields.end(); ++it)
    {
      // if scan number is not available, use the scan index
      Size idx = 0;
      if ((idx = it->find("scan=")) != string::npos)
      {
        scan_number = it->substr(idx + 5).toInt();
        break;
      }
      else if ((idx = it->find("index=")) != string::npos)
      {
        scan_number = it->substr(idx + 6).toInt();
      }
    }
    return scan_number;
  }
  
  // Function adapted from Enzyme.h in Percolator converter
  // TODO: adapt to OpenMS enzymes. Use existing functionality in EnzymaticDigestion.
  bool isEnz_(const char& n, const char& c, string& enz)
  {
    if (enz == "trypsin")
    {
      return ((n == 'K' || n == 'R') && c != 'P') || n == '-' || c == '-';
    }
    else if (enz == "chymotrypsin")
    {
      return ((n == 'F' || n == 'W' || n == 'Y' || n == 'L') && c != 'P') || n == '-' || c == '-';
    }
    else if (enz == "thermolysin")
    {
      return ((c == 'A' || c == 'F' || c == 'I' || c == 'L' || c == 'M'
              || c == 'V' || (n == 'R' && c == 'G')) && n != 'D' && n != 'E') || n == '-' || c == '-';
    }
    else if (enz == "proteinasek")
    {
      return (n == 'A' || n == 'E' || n == 'F' || n == 'I' || n == 'L'
             || n == 'T' || n == 'V' || n == 'W' || n == 'Y') || n == '-' || c == '-';
    }
    else if (enz == "pepsin")
    {
      return ((c == 'F' || c == 'L' || c == 'W' || c == 'Y' || n == 'F'
              || n == 'L' || n == 'W' || n == 'Y') && n != 'R') || n == '-' || c == '-';
    }
    else if (enz == "elastase")
    {
      return ((n == 'L' || n == 'V' || n == 'A' || n == 'G') && c != 'P')
             || n == '-' || c == '-';
    }
    else if (enz == "lys-n")
    {
      return (c == 'K')
             || n == '-' || c == '-';
    }
    else if (enz == "lys-c")
    {
      return ((n == 'K') && c != 'P')
             || n == '-' || c == '-';
    }
    else if (enz == "arg-c")
    {
      return ((n == 'R') && c != 'P')
             || n == '-' || c == '-';
    }
    else if (enz == "asp-n")
    {
      return (c == 'D')
             || n == '-' || c == '-';
    }
    else if (enz == "glu-c")
    {
      return ((n == 'E') && (c != 'P'))
             || n == '-' || c == '-';
    }
    else
    {
      return true;
    }
  }

  // Function adapted from Enzyme.h in Percolator converter
  // TODO: Use existing OpenMS functionality.
  Size countEnzymatic_(String peptide, string& enz)
  {
    Size count = 0;
    for (Size ix = 1; ix < peptide.size(); ++ix)
    {
      if (isEnz_(peptide[ix - 1], peptide[ix], enz))
      {
        ++count;
      }
    }
    return count;
  }

  //id <tab> label <tab> scannr <tab> calcmass <tab> expmass <tab> feature1 <tab> ... <tab> featureN <tab> peptide <tab> proteinId1 <tab> .. <tab> proteinIdM
  void preparePin_(vector<PeptideIdentification>& peptide_ids, StringList& feature_set, std::string& enz, TextFile& txt, int min_charge, int max_charge)
  {
    for (vector<PeptideIdentification>::iterator it = peptide_ids.begin(); it != peptide_ids.end(); ++it)
    {
      String scan_identifier = getScanIdentifier_(it, peptide_ids.begin());
      Int scan_number = getScanNumber_(scan_identifier);
      
      double exp_mass = it->getMZ();
      for (vector<PeptideHit>::const_iterator jt = it->getHits().begin(); jt != it->getHits().end(); ++jt)
      {
        PeptideHit hit(*jt); // make a copy of the hit to store temporary features
        hit.setMetaValue("SpecId", scan_identifier);
        hit.setMetaValue("ScanNr", scan_number);
        
        if (!hit.metaValueExists("target_decoy") || hit.getMetaValue("target_decoy").toString().empty()) continue;
        
        int label = 1;
        if (String(hit.getMetaValue("target_decoy")).hasSubstring("decoy"))
        {
          label = -1;
        }
        hit.setMetaValue("Label", label);
        
        int charge = hit.getCharge();
        String unmodified_sequence = hit.getSequence().toUnmodifiedString();
        
        double calc_mass = hit.getSequence().getMonoWeight(Residue::Full, charge)/charge;
        hit.setMetaValue("CalcMass", calc_mass);
        
        
        hit.setMetaValue("ExpMass", exp_mass);
        hit.setMetaValue("mass", exp_mass);
        
        double score = hit.getScore();
        hit.setMetaValue("score", score);
        
        int peptide_length = unmodified_sequence.size();
        hit.setMetaValue("peplen", peptide_length);
        
        for (int i = min_charge; i <= max_charge; ++i)
        {
           hit.setMetaValue("charge" + String(i), charge == i);
        }
        
        bool enzN = isEnz_(hit.getPeptideEvidences().front().getAABefore(), unmodified_sequence.prefix(1)[0], enz);
        hit.setMetaValue("enzN", enzN);
        bool enzC = isEnz_(unmodified_sequence.suffix(1)[0], hit.getPeptideEvidences().front().getAAAfter(), enz);
        hit.setMetaValue("enzC", enzC);
        int enzInt = countEnzymatic_(unmodified_sequence, enz);
        hit.setMetaValue("enzInt", enzInt);
        
        double delta_mass = exp_mass - calc_mass;
        hit.setMetaValue("dm", delta_mass);
        
        double abs_delta_mass = abs(delta_mass);
        hit.setMetaValue("absdm", abs_delta_mass);
        
        //peptide
        String sequence = "";
        // just first peptide evidence
        String aa_before(hit.getPeptideEvidences().front().getAABefore());
        String aa_after(hit.getPeptideEvidences().front().getAAAfter());
        aa_before = aa_before=="["?'-':aa_before;
        aa_after = aa_after=="]"?'-':aa_after;
        sequence += aa_before; 
        sequence += "." + hit.getSequence().toString() + ".";
        sequence += aa_after;
        hit.setMetaValue("Peptide", sequence);
        
        //proteinId1
        StringList proteins;
        for (vector<PeptideEvidence>::const_iterator kt = hit.getPeptideEvidences().begin(); kt != hit.getPeptideEvidences().end(); ++kt)
        {
          proteins.push_back(kt->getProteinAccession());
        }
        hit.setMetaValue("Proteins", ListUtils::concatenate(proteins, '\t'));
        
        StringList feats;
        for (vector<String>::const_iterator feat = feature_set.begin(); feat != feature_set.end(); ++feat)
        {
        // Some Hits have no NumMatchedMainIons, and MeanError, etc. values. Have to ignore them!
          if (hit.metaValueExists(*feat))
          {
            feats.push_back(hit.getMetaValue(*feat).toString());
          }
        }
        if (feats.size() == feature_set.size())
        { // only if all feats were present add
          txt.addLine(ListUtils::concatenate(feats, '\t'));
        }
      }
    }
  }
  
  void readPoutAsMap_(String pout_file, std::map<String, PercolatorResult>& pep_map)
  {
    CsvFile csv_file(pout_file, '\t');
    StringList row;

    for (Size i = 1; i < csv_file.rowCount(); ++i)
    {
      csv_file.getRow(i, row);
      PercolatorResult res(row);
      String spec_ref = res.PSMId + res.peptide;
      // retain only the best result in the unlikely case that a PSMId+peptide combination occurs multiple times
      if (pep_map.find(spec_ref) == pep_map.end())
      {
        pep_map.insert( map<String, PercolatorResult>::value_type ( spec_ref, res ) );
      }
    }
  }
  
  void readProteinPoutAsMap_(String pout_protein_file, std::map<String, PercolatorProteinResult>& protein_map)
  {
    CsvFile csv_file(pout_protein_file, '\t');
    StringList row;

    for (Size i = 1; i < csv_file.rowCount(); ++i)
    {
      csv_file.getRow(i, row);
      StringList protein_accessions;
      row[0].split(",", protein_accessions);
      double qvalue = row[2].toDouble();
      double posterior_error_prob = row[3].toDouble();
      for (StringList::iterator it = protein_accessions.begin(); it != protein_accessions.end(); ++it) 
      {
        protein_map.insert( map<String, PercolatorProteinResult>::value_type ( *it, PercolatorProteinResult(*it, qvalue, posterior_error_prob ) ) );
      }
    }
  }
  
  ExitCodes readInputFiles_(StringList in_list, vector<PeptideIdentification>& all_peptide_ids, vector<ProteinIdentification>& all_protein_ids, bool isDecoy, bool& found_decoys, int& min_charge, int& max_charge)
  {
    for (StringList::iterator fit = in_list.begin(); fit != in_list.end(); ++fit)
    {
      String file_idx(distance(in_list.begin(), fit));
      vector<PeptideIdentification> peptide_ids;
      vector<ProteinIdentification> protein_ids;
      String in = *fit;
      FileHandler fh;
      FileTypes::Type in_type = fh.getType(in);
      LOG_INFO << "Loading input file: " << in << endl;
      if (in_type == FileTypes::IDXML)
      {
        IdXMLFile().load(in, protein_ids, peptide_ids);
      }
      else if (in_type == FileTypes::MZIDENTML)
      {
        LOG_WARN << "Converting from mzid: possible loss of information depending on target format." << endl;
        MzIdentMLFile().load(in, protein_ids, peptide_ids);
      }
      //else catched by TOPPBase:registerInput being mandatory mzid or idxml

      //being paranoid about the presence of target decoy denominations, which are crucial to the percolator process
      for (vector<PeptideIdentification>::iterator pit = peptide_ids.begin(); pit != peptide_ids.end(); ++pit)
      {
        if (in_list.size() > 1)
        {
          String scan_identifier = getScanIdentifier_(pit, peptide_ids.begin());
          scan_identifier = "file=" + file_idx + "," + scan_identifier;
          pit->setMetaValue("spectrum_reference", scan_identifier);
        }
        for (vector<PeptideHit>::iterator pht = pit->getHits().begin(); pht != pit->getHits().end(); ++pht)
        {
          if (!pht->metaValueExists("target_decoy"))
          {
            if (isDecoy)
            {
              pht->setMetaValue("target_decoy", "decoy");
              found_decoys = true;
            }
            else
            {
              pht->setMetaValue("target_decoy", "target");
            }
          }
          else if (pht->getMetaValue("target_decoy").toString().hasSubstring("decoy"))
          {
            found_decoys = true;
          }
          
          if (pht->getCharge() > max_charge)
          {
            max_charge = pht->getCharge();
          }
          if (pht->getCharge() < min_charge)
          {
            min_charge = pht->getCharge();
          }

          // TODO: set min/max scores?
        }
      }
      
      //paranoia check if this comes from the same search engine! (only in the first proteinidentification of the first proteinidentifications vector vector)
      if (!all_protein_ids.empty()) 
      {
        if (protein_ids.front().getSearchEngine() != all_protein_ids.front().getSearchEngine())
        {
          writeLog_("Input files are not all from the same search engine: " + protein_ids.front().getSearchEngine() + " and " + all_protein_ids.front().getSearchEngine() + ". Use TOPP_PSMFeatureExtractor to merge results from different search engines if desired. Aborting!");
          return INCOMPATIBLE_INPUT_DATA;
        }
        
        bool identical_extra_features = true;
        ProteinIdentification::SearchParameters all_search_parameters = all_protein_ids.front().getSearchParameters();
        ProteinIdentification::SearchParameters search_parameters = protein_ids.front().getSearchParameters();
        if (all_search_parameters.metaValueExists("extra_features"))
        {
          StringList all_search_feature_list = ListUtils::create<String>(all_search_parameters.getMetaValue("extra_features").toString());
          set<String> all_search_feature_set(all_search_feature_list.begin(),all_search_feature_list.end());
          if (search_parameters.metaValueExists("extra_features"))
          {
            StringList search_feature_list = ListUtils::create<String>(search_parameters.getMetaValue("extra_features").toString());
            set<String> search_feature_set(search_feature_list.begin(), search_feature_list.end());
            identical_extra_features = (search_feature_set == all_search_feature_set);
          }
          else
          {
            identical_extra_features = false;
          }
        }
        if (!identical_extra_features) 
        {
          writeLog_("Input files do not have the same set of extra features from TOPP_PSMFeatureExtractor. Aborting!");
          return INCOMPATIBLE_INPUT_DATA;
        }
        
        if (protein_ids.front().getScoreType() != all_protein_ids.front().getScoreType())
        {
          LOG_WARN << "Warning: differing ScoreType between input files" << endl;
        }
        if (search_parameters.digestion_enzyme != all_search_parameters.digestion_enzyme)
        {
          LOG_WARN << "Warning: differing DigestionEnzyme between input files" << endl;
        }
        if (search_parameters.variable_modifications != all_search_parameters.variable_modifications)
        {
          LOG_WARN << "Warning: differing VarMods between input files" << endl;
        }
        if (search_parameters.fixed_modifications != all_search_parameters.fixed_modifications)
        {
          LOG_WARN << "Warning: differing FixMods between input files" << endl;
        }
        if (search_parameters.charges != all_search_parameters.charges)
        {
          LOG_WARN << "Warning: differing SearchCharges between input files" << endl;
        }
        if (search_parameters.fragment_mass_tolerance != all_search_parameters.fragment_mass_tolerance)
        {
          LOG_WARN << "Warning: differing FragTol between input files" << endl;
        }
        if (search_parameters.precursor_mass_tolerance != all_search_parameters.precursor_mass_tolerance)
        {
          LOG_WARN << "Warning: differing PrecTol between input files" << endl;
        }
      }
      LOG_INFO << "Merging peptide ids." << endl;
      all_peptide_ids.insert(all_peptide_ids.end(), peptide_ids.begin(), peptide_ids.end());
      LOG_INFO << "Merging protein ids." << endl;
      PercolatorFeatureSetHelper::mergeMULTISEProteinIds(all_protein_ids, protein_ids);
    }
    return EXECUTION_OK;
  }

  ExitCodes main_(int, const char**)
  {
    //-------------------------------------------------------------
    // general variables and data to perform PercolatorAdapter
    //-------------------------------------------------------------
    vector<PeptideIdentification> all_peptide_ids;
    vector<ProteinIdentification> all_protein_ids;

    //-------------------------------------------------------------
    // parsing parameters
    //-------------------------------------------------------------
    const StringList in_list = getStringList_("in");
    const StringList in_decoy = getStringList_("in_decoy");
    LOG_DEBUG << "Input file (of target?): " << ListUtils::concatenate(in_list, ",") << " & " << ListUtils::concatenate(in_decoy, ",") << " (decoy)" << endl;
    const String in_osw = getStringOption_("in_osw");
    const String osw_level = getStringOption_("osw_level");

    const String percolator_executable(getStringOption_("percolator_executable"));
    writeDebug_(String("Path to the percolator: ") + percolator_executable, 2);
    if (percolator_executable.empty())  //TODO? - TOPPBase::findExecutable after registerInputFile_("percolator_executable"... ???
    {
      writeLog_("No percolator executable specified. Aborting!");
      printUsage_();
      return ILLEGAL_PARAMETERS;
    }
    
    const String mzid_out(getStringOption_("mzid_out"));
    const String out(getStringOption_("out"));
    const String osw_out(getStringOption_("osw_out"));

    if (in_list.empty() && in_osw.empty())
    {
      writeLog_("Fatal error: no input file given (parameter 'in' or 'in_osw')");
      printUsage_();
      return ILLEGAL_PARAMETERS;
    }

    if (mzid_out.empty() && out.empty() && osw_out.empty())
    {
      writeLog_("Fatal error: no output file given (parameter 'out' or 'mzid_out' or 'osw_out')");
      printUsage_();
      return ILLEGAL_PARAMETERS;
    }

    if (!in_osw.empty() && osw_out.empty())
    {
      writeLog_("Fatal error: OSW input requires OSW output.");
      printUsage_();
      return ILLEGAL_PARAMETERS;
    }

    if (!in_list.empty() && (out.empty() && mzid_out.empty()))
    {
      writeLog_("Fatal error: idXML/mzid input requires idXML/mzid output.");
      printUsage_();
      return ILLEGAL_PARAMETERS;
    }
    
    bool peptide_level_fdrs = getFlag_("peptide-level-fdrs");
    bool protein_level_fdrs = getFlag_("protein-level-fdrs");  

    double ipf_max_peakgroup_pep = getDoubleOption_("ipf_max_peakgroup_pep");
    double ipf_max_transition_isotope_overlap = getDoubleOption_("ipf_max_transition_isotope_overlap");
    double ipf_min_transition_sn = getDoubleOption_("ipf_min_transition_sn");

    //-------------------------------------------------------------
    // read input
    //-------------------------------------------------------------

    string enz_str = getStringOption_("enzyme");
    
    // create temp directory to store percolator in file pin.tab temporarily
    String temp_directory_body = QDir::toNativeSeparators((File::getTempDirectory() + "/" + File::getUniqueName() + "/").toQString()); // body for the tmp files
    {
      QDir d;
      d.mkpath(temp_directory_body.toQString());
    }
    String txt_designator = File::getUniqueName();
    String pin_file(temp_directory_body + txt_designator + "_pin.tab");
    String pout_target_file(temp_directory_body + txt_designator + "_target_pout_psms.tab");
    String pout_decoy_file(temp_directory_body + txt_designator + "_decoy_pout_psms.tab");
    String pout_target_file_peptides(temp_directory_body + txt_designator + "_target_pout_peptides.tab");
    String pout_decoy_file_peptides(temp_directory_body + txt_designator + "_decoy_pout_peptides.tab");
    String pout_target_file_proteins(temp_directory_body + txt_designator + "_target_pout_proteins.tab");
    String pout_decoy_file_proteins(temp_directory_body + txt_designator + "_decoy_pout_proteins.tab");

    // prepare OSW I/O
    if (!in_osw.empty() && !osw_out.empty() && in_osw != osw_out)
    {
      // Copy input OSW to output OSW, because we want to retain all information
      remove(osw_out.c_str());
      if (!osw_out.empty())
      {
        std::ifstream  src(in_osw.c_str(), std::ios::binary);
        std::ofstream  dst(osw_out.c_str(), std::ios::binary);

        dst << src.rdbuf();
      }
    }

    // idXML or mzid input
    if (in_osw.empty())
    {
      //TODO introduce min/max charge to parameters for now take available range
      int max_charge = 0;
      int min_charge = 10;
      bool is_decoy = false;
      bool found_decoys = false;
      ExitCodes read_exit = readInputFiles_(in_list, all_peptide_ids, all_protein_ids, is_decoy, found_decoys, min_charge, max_charge);
      if (read_exit != EXECUTION_OK)
      {
        return read_exit;
      }
      
      if (!in_decoy.empty())
      {
        is_decoy = true;
        read_exit = readInputFiles_(in_decoy, all_peptide_ids, all_protein_ids, is_decoy, found_decoys, min_charge, max_charge);
        if (read_exit != EXECUTION_OK)
        {
          return read_exit;
        }
      }
      LOG_DEBUG << "Using min/max charges of " << min_charge << "/" << max_charge << endl;
      
      if (!found_decoys)
      {
        writeLog_("No decoys found, search results discrimination impossible. Aborting!");
        printUsage_();
        return INCOMPATIBLE_INPUT_DATA;
      }
      
      if (all_peptide_ids.empty())
      {
        writeLog_("No peptide hits found in input file. Aborting!");
        printUsage_();
        return INPUT_FILE_EMPTY;
      }
      
      if (all_protein_ids.empty())
      {
        writeLog_("No protein hits found in input file. Aborting!");
        printUsage_();
        return INPUT_FILE_EMPTY;
      }

      //-------------------------------------------------------------
      // prepare pin
      //-------------------------------------------------------------
      
      StringList feature_set;
      feature_set.push_back("SpecId");
      feature_set.push_back("Label");
      feature_set.push_back("ScanNr");
      feature_set.push_back("ExpMass");
      feature_set.push_back("CalcMass");
      feature_set.push_back("mass");
      feature_set.push_back("peplen");
      for (int i = min_charge; i <= max_charge; ++i)
      {
         feature_set.push_back("charge" + String(i));
      }
      feature_set.push_back("enzN");
      feature_set.push_back("enzC");
      feature_set.push_back("enzInt");
      feature_set.push_back("dm");
      feature_set.push_back("absdm");
      
      ProteinIdentification::SearchParameters search_parameters = all_protein_ids.front().getSearchParameters();
      if (search_parameters.metaValueExists("extra_features"))
      {
        StringList extra_feature_set = ListUtils::create<String>(search_parameters.getMetaValue("extra_features").toString());
        feature_set.insert(feature_set.end(), extra_feature_set.begin(), extra_feature_set.end());
      }
      else if (getFlag_("generic-feature-set")) 
      {
        feature_set.push_back("score");
      } 
      else 
      {
        writeLog_("No search engine specific features found. Generate search engine specific features using PSMFeatureExtractor or set the -generic-features-set flag to override. Aborting!");
        printUsage_();
        return INCOMPATIBLE_INPUT_DATA;
      }
      
      feature_set.push_back("Peptide");
      feature_set.push_back("Proteins");
      
      LOG_DEBUG << "Writing percolator input file." << endl;
      TextFile txt;  
      txt.addLine(ListUtils::concatenate(feature_set, '\t'));
      preparePin_(all_peptide_ids, feature_set, enz_str, txt, min_charge, max_charge);
      txt.store(pin_file);
    }
    // OSW input
    else
    {
      LOG_DEBUG << "Writing percolator input file." << endl;
      TextFile txt;  
      std::stringstream pin_output;
      OSWFile().read(in_osw, osw_level, pin_output, ipf_max_peakgroup_pep, ipf_max_transition_isotope_overlap, ipf_min_transition_sn);
      txt << pin_output.str();
      txt.store(pin_file);
    }

    QStringList arguments;
    // Check all set parameters and get them into arguments StringList
    {    
      if (peptide_level_fdrs)
      { 
        arguments << "-r" << pout_target_file_peptides.toQString();
        arguments << "-B" << pout_decoy_file_peptides.toQString();
      }
      else
      {
        arguments << "-U";
      }
      arguments << "-m" << pout_target_file.toQString();
      arguments << "-M" << pout_decoy_file.toQString();
      
      if (protein_level_fdrs)
      {
        arguments << "-l" << pout_target_file_proteins.toQString();
        arguments << "-L" << pout_decoy_file_proteins.toQString();
        
        String fasta_file = getStringOption_("fasta");
        if (fasta_file.empty()) fasta_file = "auto";
        arguments << "-f" << fasta_file.toQString();
        
        String decoy_pattern = getStringOption_("decoy-pattern");
        if (decoy_pattern != "random") arguments << "-P" << decoy_pattern.toQString();
      }
      
      double cpos = getDoubleOption_("cpos");
      double cneg = getDoubleOption_("cneg");
      if (cpos != 0.0) arguments << "-p" << String(cpos).toQString();
      if (cneg != 0.0) arguments << "-n" << String(cneg).toQString();
      
      double train_FDR = getDoubleOption_("trainFDR");
      double test_FDR = getDoubleOption_("testFDR");
      if (train_FDR != 0.01) arguments << "-F" << String(train_FDR).toQString();
      if (test_FDR != 0.01) arguments << "-t" << String(test_FDR).toQString();
      
      Int max_iter = getIntOption_("maxiter");
      if (max_iter != 10) arguments << "-i" << String(max_iter).toQString();
      Int subset_max_train = getIntOption_("subset-max-train");
      if (subset_max_train > 0) arguments << "-N" << String(subset_max_train).toQString();
      if (getFlag_("quick-validation")) arguments << "-x";
      if (getFlag_("post-processing-tdc")) arguments << "-Y";
      
      String weights_file = getStringOption_("weights");
      String init_weights_file = getStringOption_("init-weights");
      String default_search_direction = getStringOption_("default-direction");
      if (!weights_file.empty()) arguments << "-w" << weights_file.toQString();
      if (!init_weights_file.empty()) arguments << "-W" << init_weights_file.toQString();
      if (!default_search_direction.empty()) arguments << "-V" << default_search_direction.toQString();
      
      Int verbose_level = getIntOption_("verbose");
      if (verbose_level != 2) arguments << "-v" << String(verbose_level).toQString();
      if (getFlag_("unitnorm")) arguments << "-u";
      if (getFlag_("test-each-iteration")) arguments << "-R";
      if (getFlag_("override")) arguments << "-O";
      
      Int seed = getIntOption_("seed");
      if (seed != 1) arguments << "-S" << String(seed).toQString();
      if (getFlag_("klammer")) arguments << "-K";
      
      Int description_of_correct = getIntOption_("doc");
      if (description_of_correct != 0) arguments << "-D" << String(description_of_correct).toQString();

      arguments << pin_file.toQString();
    }
    writeLog_("Prepared percolator input.");

    //-------------------------------------------------------------
    // run percolator
    //-------------------------------------------------------------
    // Percolator execution with the executable and the arguments StringList
    int status = QProcess::execute(percolator_executable.toQString(), arguments); // does automatic escaping etc...
    if (status != 0)
    {
      writeLog_("Percolator problem. Aborting! Calling command was: '" + percolator_executable + " \"" + arguments.join("-").toStdString() + "\".");
      // clean temporary files
      if (this->debug_level_ < 2)
      {
        File::removeDirRecursively(temp_directory_body);
        LOG_WARN << "Set debug level to >=2 to keep the temporary files at '" << temp_directory_body << "'" << endl;
      }
      else
      {
        LOG_WARN << "Keeping the temporary files at '" << temp_directory_body << "'. Set debug level to <2 to remove them." << endl;
      }
      return EXTERNAL_PROGRAM_ERROR;
    }
    writeLog_("Executed percolator!");


    //-------------------------------------------------------------
    // reintegrate pout results
    //-------------------------------------------------------------
    // when percolator finished calculation, it stores the results -r option (with or without -U) or -m (which seems to be not working)
    //  WARNING: The -r option cannot be used in conjunction with -U: no peptide level statistics are calculated, redirecting PSM level statistics to provided file instead.
    map<String, PercolatorResult> pep_map;
    if (peptide_level_fdrs)
    {
      readPoutAsMap_(pout_target_file_peptides, pep_map);
      readPoutAsMap_(pout_decoy_file_peptides, pep_map);
    }
    else
    {
      readPoutAsMap_(pout_target_file, pep_map);
      readPoutAsMap_(pout_decoy_file, pep_map);
    }
    
    map<String, PercolatorProteinResult> protein_map;
    if (protein_level_fdrs)
    {
      readProteinPoutAsMap_(pout_target_file_proteins, protein_map);
      readProteinPoutAsMap_(pout_decoy_file_proteins, protein_map);
    }
    
    // As the percolator output file is not needed anymore, the temporary directory is going to be deleted
    if (this->debug_level_ < 5)
    {
      File::removeDirRecursively(temp_directory_body);
      LOG_WARN << "Removing temporary directory for Percolator in/output. Set debug level to >=5 to keep the temporary files." << endl;
    }
    else
    {
      LOG_WARN << "Keeping the temporary files at '" << temp_directory_body << "'. Set debug level to <5 to remove them." << endl;
    }

    // idXML or mzid input
    if (in_osw.empty())
    {
      // Add the percolator results to the peptide vector of the original input file
      //size_t c_debug = 0;
      size_t cnt = 0;
      String run_identifier = all_protein_ids.front().getIdentifier();
      for (vector<PeptideIdentification>::iterator it = all_peptide_ids.begin(); it != all_peptide_ids.end(); ++it)
      {
        it->setIdentifier(run_identifier);
        it->setScoreType("q-value");
        it->setHigherScoreBetter(false);
        
        String scan_identifier = getScanIdentifier_(it, all_peptide_ids.begin());
        
        //check each PeptideHit for compliance with one of the PercolatorResults (by sequence)
        for (vector<PeptideHit>::iterator hit = it->getHits().begin(); hit != it->getHits().end(); ++hit)
        {
          String peptide_sequence = hit->getSequence().toString();
          String psm_identifier = scan_identifier + peptide_sequence;
          
          map<String, PercolatorResult>::iterator pr = pep_map.find(psm_identifier);
          if (pr != pep_map.end())
          {
            hit->setMetaValue("MS:1001492", pr->second.score);  // svm score
            hit->setMetaValue("MS:1001491", pr->second.qvalue);  // percolator q value
            hit->setMetaValue("MS:1001493", pr->second.posterior_error_prob);  // percolator pep
            hit->setScore(pr->second.qvalue);
            ++cnt;
          }
          else
          {
            hit->setScore(1.0); // set q-value to 1.0 if hit not found in results
          }
        }
      }
      //LOG_INFO << "No suitable PeptideIdentification for " << c_debug << " out of " << all_peptide_ids.size() << endl;
      LOG_INFO << "Suitable PeptideHits for " << cnt << " found." << endl;

      // TODO: There should only be 1 ProteinIdentification element in this vector, no need for a for loop
      for (vector<ProteinIdentification>::iterator it = all_protein_ids.begin(); it != all_protein_ids.end(); ++it)
      {      
        if (protein_level_fdrs)
        {
          //check each ProteinHit for compliance with one of the PercolatorProteinResults (by accession)
          for (vector<ProteinHit>::iterator hit = it->getHits().begin(); hit != it->getHits().end(); ++hit)
          {
            String protein_accession = hit->getAccession();        
            map<String, PercolatorProteinResult>::iterator pr = protein_map.find(protein_accession);
            if (pr != protein_map.end())
            {
              hit->setMetaValue("MS:1001491", pr->second.qvalue);  // percolator q value
              hit->setMetaValue("MS:1001493", pr->second.posterior_error_prob);  // percolator pep
              hit->setScore(pr->second.qvalue);
            }
            else
            {
              hit->setScore(1.0); // set q-value to 1.0 if hit not found in results
            }
          }
          it->setSearchEngine("Percolator");
          it->setScoreType("q-value");
          it->setHigherScoreBetter(false);
          it->sort();
        }
        
        //TODO add software percolator and PercolatorAdapter
        it->setMetaValue("percolator", "PercolatorAdapter");
        ProteinIdentification::SearchParameters search_parameters = it->getSearchParameters();
        
        search_parameters.setMetaValue("Percolator:peptide-level-fdrs", peptide_level_fdrs);
        search_parameters.setMetaValue("Percolator:protein-level-fdrs", protein_level_fdrs);
        search_parameters.setMetaValue("Percolator:generic-feature-set", getFlag_("generic-feature-set"));
        search_parameters.setMetaValue("Percolator:testFDR", getDoubleOption_("testFDR"));
        search_parameters.setMetaValue("Percolator:trainFDR", getDoubleOption_("trainFDR"));
        search_parameters.setMetaValue("Percolator:maxiter", getIntOption_("maxiter"));
        search_parameters.setMetaValue("Percolator:subset-max-train", getIntOption_("subset-max-train"));
        search_parameters.setMetaValue("Percolator:quick-validation", getFlag_("quick-validation"));
        search_parameters.setMetaValue("Percolator:weights", getStringOption_("weights"));
        search_parameters.setMetaValue("Percolator:init-weights", getStringOption_("init-weights"));
        search_parameters.setMetaValue("Percolator:default-direction", getStringOption_("default-direction"));
        search_parameters.setMetaValue("Percolator:cpos", getDoubleOption_("cpos"));
        search_parameters.setMetaValue("Percolator:cneg", getDoubleOption_("cneg"));
        search_parameters.setMetaValue("Percolator:unitnorm", getFlag_("unitnorm"));
        search_parameters.setMetaValue("Percolator:override", getFlag_("override"));
        search_parameters.setMetaValue("Percolator:seed", getIntOption_("seed"));
        search_parameters.setMetaValue("Percolator:doc", getIntOption_("doc"));
        search_parameters.setMetaValue("Percolator:klammer", getFlag_("klammer"));
        search_parameters.setMetaValue("Percolator:fasta", getStringOption_("fasta"));
        search_parameters.setMetaValue("Percolator:decoy-pattern", getStringOption_("decoy-pattern"));
        search_parameters.setMetaValue("Percolator:post-processing-tdc", getFlag_("post-processing-tdc"));
        
        it->setSearchParameters(search_parameters);
      }
      
      // Storing the PeptideHits with calculated q-value, pep and svm score
      if (!mzid_out.empty())
      {
        MzIdentMLFile().store(mzid_out.toQString().toStdString(), all_protein_ids, all_peptide_ids);
      }
      if (!out.empty())
      {
        IdXMLFile().store(out.toQString().toStdString(), all_protein_ids, all_peptide_ids);
      }
    }
    else
    {
      std::map< std::string, std::vector<double> > features;
      for (auto const &feat : pep_map)
      {
        features[feat.second.PSMId].push_back(feat.second.score);
        features[feat.second.PSMId].push_back(feat.second.qvalue);
        features[feat.second.PSMId].push_back(feat.second.posterior_error_prob);
      }
      OSWFile().write(osw_out, osw_level, features);
    }

    writeLog_("PercolatorAdapter finished successfully!");
    return EXECUTION_OK;
  }

};


int main(int argc, const char** argv)
{
  PercolatorAdapter tool;

  return tool.main(argc, argv);
}

/// @endcond<|MERGE_RESOLUTION|>--- conflicted
+++ resolved
@@ -216,11 +216,9 @@
     registerOutputFile_("out", "<file>", "", "Output file in idXML format", !is_required);
     setValidFormats_("out", ListUtils::create<String>("idXML"));
     registerOutputFile_("mzid_out", "<file>", "", "Output file in mzid format", !is_required);
-<<<<<<< HEAD
+    setValidFormats_("mzid_out", ListUtils::create<String>("mzid"));
     registerOutputFile_("osw_out", "<file>", "", "Output file in OSW format", !is_required);
-=======
-    setValidFormats_("mzid_out", ListUtils::create<String>("mzid"));
->>>>>>> fc6453e7
+    setValidFormats_("osw_out", ListUtils::create<String>("OSW"));
     String enzs = "no_enzyme,elastase,pepsin,proteinasek,thermolysin,chymotrypsin,lys-n,lys-c,arg-c,asp-n,glu-c,trypsin";
     registerStringOption_("enzyme", "<enzyme>", "trypsin", "Type of enzyme: "+enzs , !is_required);
     setValidStrings_("enzyme", ListUtils::create<String>(enzs));
