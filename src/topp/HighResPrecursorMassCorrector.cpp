--- conflicted
+++ resolved
@@ -134,11 +134,7 @@
       registerStringOption_("highest_intensity_peak:mz_tolerance_unit", "<choice>", "ppm", "Unit of precursor mass tolerance", false);
       setValidStrings_("highest_intensity_peak:mz_tolerance_unit", ListUtils::create<String>("Da,ppm"));
 
-<<<<<<< HEAD
-      registerOutputFile_("out_csv", "<file>", "", "Optional CSV output file for results on 'nearest_peak' or 'highest_intensity_peak' algorithm (see corresponding subsection) containing columns: " + ListUtils::concatenate(ListUtils::create<String>(OpenMS::precursor_correction_csv_header), ", ") + ".", false);
-=======
       registerOutputFile_("out_csv", "<file>", "", "Optional CSV output file for results on 'nearest_peak' or 'highest_intensity_peak' algorithm (see corresponding subsection) containing columns: " + ListUtils::concatenate(ListUtils::create<String>(PrecursorCorrection::csv_header), ", ") + ".", false);
->>>>>>> 09465142
       setValidFormats_("out_csv", ListUtils::create<String>("csv"));
     }
 
@@ -191,11 +187,7 @@
       set<Size> corrected_to_highest_intensity_peak;
       if (highest_intensity_peak_mz_tolerance > 0.0)
       {
-<<<<<<< HEAD
-        corrected_to_highest_intensity_peak = PrecursorCorrection::correctToHighestIntensityMS1Peak(exp, highest_intensity_peak_mz_tolerance, deltaMZs, mzs, rts);
-=======
         corrected_to_highest_intensity_peak = PrecursorCorrection::correctToHighestIntensityMS1Peak(exp, highest_intensity_peak_mz_tolerance, highest_intensity_peak_ppm, deltaMZs, mzs, rts);
->>>>>>> 09465142
       }
  
       // perform correction to closest feature (also corrects charge if not disabled)
