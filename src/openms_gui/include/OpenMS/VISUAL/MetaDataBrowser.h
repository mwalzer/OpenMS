// --------------------------------------------------------------------------
//                   OpenMS -- Open-Source Mass Spectrometry
// --------------------------------------------------------------------------
// Copyright The OpenMS Team -- Eberhard Karls University Tuebingen,
// ETH Zurich, and Freie Universitaet Berlin 2002-2017.
//
// This software is released under a three-clause BSD license:
//  * Redistributions of source code must retain the above copyright
//    notice, this list of conditions and the following disclaimer.
//  * Redistributions in binary form must reproduce the above copyright
//    notice, this list of conditions and the following disclaimer in the
//    documentation and/or other materials provided with the distribution.
//  * Neither the name of any author or any participating institution
//    may be used to endorse or promote products derived from this software
//    without specific prior written permission.
// For a full list of authors, refer to the file AUTHORS.
// --------------------------------------------------------------------------
// THIS SOFTWARE IS PROVIDED BY THE COPYRIGHT HOLDERS AND CONTRIBUTORS "AS IS"
// AND ANY EXPRESS OR IMPLIED WARRANTIES, INCLUDING, BUT NOT LIMITED TO, THE
// IMPLIED WARRANTIES OF MERCHANTABILITY AND FITNESS FOR A PARTICULAR PURPOSE
// ARE DISCLAIMED. IN NO EVENT SHALL ANY OF THE AUTHORS OR THE CONTRIBUTING
// INSTITUTIONS BE LIABLE FOR ANY DIRECT, INDIRECT, INCIDENTAL, SPECIAL,
// EXEMPLARY, OR CONSEQUENTIAL DAMAGES (INCLUDING, BUT NOT LIMITED TO,
// PROCUREMENT OF SUBSTITUTE GOODS OR SERVICES; LOSS OF USE, DATA, OR PROFITS;
// OR BUSINESS INTERRUPTION) HOWEVER CAUSED AND ON ANY THEORY OF LIABILITY,
// WHETHER IN CONTRACT, STRICT LIABILITY, OR TORT (INCLUDING NEGLIGENCE OR
// OTHERWISE) ARISING IN ANY WAY OUT OF THE USE OF THIS SOFTWARE, EVEN IF
// ADVISED OF THE POSSIBILITY OF SUCH DAMAGE.
//
// --------------------------------------------------------------------------
// $Maintainer: Timo Sachsenberg $
// $Authors: Marc Sturm $
// --------------------------------------------------------------------------

#ifndef OPENMS_VISUAL_METADATABROWSER_H
#define OPENMS_VISUAL_METADATABROWSER_H

// OpenMS_GUI config
#include <OpenMS/VISUAL/OpenMS_GUIConfig.h>

#include <OpenMS/KERNEL/StandardTypes.h>
#include <OpenMS/KERNEL/MSExperiment.h>
#include <OpenMS/KERNEL/FeatureMap.h>
#include <OpenMS/KERNEL/ConsensusMap.h>

//QT
#include <QtWidgets/QDialog>
#include <QtWidgets/QTreeWidget>
class QTreeWidgetItem;
class QPushButton;
class QStackedWidget;
class QHBoxLayout;
class QVBoxLayout;
class QGridLayout;

namespace OpenMS
{
  class BaseVisualizerGUI;
  class Acquisition;
  class AcquisitionInfo;
  class ContactPerson;
  class Digestion;
  class ExperimentalSettings;
  class Gradient;
  class HPLC;
  class PeptideIdentification;
  class Instrument;
  class IonDetector;
  class IonSource;
  class MassAnalyzer;
  class MetaInfo;
  class MetaInfoDescription;
  class MetaInfoInterface;
  class MetaInfoRegistry;
  class Modification;
  class PeptideHit;
  class Precursor;
  class DataProcessing;
  class ProteinHit;
  class ProteinIdentification;
  class Sample;
  class SampleTreatment;
  class Software;
  class SourceFile;
  class SpectrumSettings;
  class Tagging;
  class DocumentIdentifier;
  class Product;

  /**
      @brief A meta data visualization widget

      @image html MetaDataBrowser.png

      It contains a tree view showing all objects of the meta data to be viewed in hierarchical order.

      The meta info data of the tree items are shown in the right part of the viewer, when they are selected in the tree.

      If the data has been modified exec() returns @em true . Otherwise @em false is returned.

      @improvement Add generic mechanism to add items to data vectors e.g. for Instrument - IonSource (Hiwi)

      @ingroup Visual
  */
  class OPENMS_GUI_DLLAPI MetaDataBrowser :
    public QDialog
  {
    Q_OBJECT

public:

    /// Constructor with flag for edit mode
<<<<<<< HEAD
    MetaDataBrowser(bool editable = false, QWidget * parent = 0, bool modal = false);
=======
    MetaDataBrowser(bool editable = FALSE, QWidget * parent = nullptr, bool modal = FALSE);
>>>>>>> 95c093af

    /// Adds a peak map
    void add(PeakMap & exp)
    {
      add(static_cast<ExperimentalSettings &>(exp));
      treeview_->expandItem(treeview_->findItems(QString::number(0), Qt::MatchExactly, 1).first());
    }

    /// Adds a peak spectrum
    void add(MSSpectrum & spectrum)
    {
      //spectrum settings
      add(static_cast<SpectrumSettings &>(spectrum));

      //MetaInfoDescriptions
      for (Size i = 0; i < spectrum.getFloatDataArrays().size(); ++i)
      {
        add(spectrum.getFloatDataArrays()[i]);
      }
      for (Size i = 0; i < spectrum.getIntegerDataArrays().size(); ++i)
      {
        add(spectrum.getIntegerDataArrays()[i]);
      }
      for (Size i = 0; i < spectrum.getStringDataArrays().size(); ++i)
      {
        add(spectrum.getStringDataArrays()[i]);
      }

      add(static_cast<MetaInfoInterface &>(spectrum));

      treeview_->expandItem(treeview_->findItems(QString::number(0), Qt::MatchExactly, 1).first());
    }

    /// Adds a feature map
    void add(FeatureMap& map)
    {
      //identifier
      add(static_cast<DocumentIdentifier &>(map));

      //protein ids
      for (Size i = 0; i < map.getProteinIdentifications().size(); ++i)
      {
        add(map.getProteinIdentifications()[i]);
      }

      //unassigned peptide ids
      for (Size i = 0; i < map.getUnassignedPeptideIdentifications().size(); ++i)
      {
        add(map.getUnassignedPeptideIdentifications()[i]);
      }

      treeview_->expandItem(treeview_->findItems(QString::number(0), Qt::MatchExactly, 1).first());
    }

    /// Adds a feature
    void add(Feature & feature);
    /// Adds a consensus feature
    void add(ConsensusFeature & feature);

    /// Adds a consensus map
    void add(ConsensusMap & map);

    /**
        @brief A generic function to add data.

        The meta data information of all classes that for which a visualize_ method exists can be visualized.
    */
    template <class MetaDataType>
    void add(MetaDataType & meta_data_object)
    {
      visualize_(meta_data_object);
      treeview_->expandItem(treeview_->findItems(QString::number(0), Qt::MatchExactly, 1).first());
    }

    /// Check if mode is editable or not
    bool isEditable();

    /// Defines friend classes that can use the functionality of the subclasses.
    friend class ProteinIdentificationVisualizer;
    friend class PeptideIdentificationVisualizer;

public slots:

    /// Set a list of error strings due to invalid date format.
    void setStatus(std::string status);

protected slots:

    /// Raises the corresponding viewer from the widget stack according to the item selected in the tree.
    void showDetails_();

    /// Saves all changes and close explorer
    void saveAll_();

protected:

    ///@name Visualizer for the different classes
    //@{
    void visualize_(ExperimentalSettings & meta, QTreeWidgetItem * parent = nullptr);
    void visualize_(SpectrumSettings & meta, QTreeWidgetItem * parent = nullptr);
    void visualize_(MetaInfoInterface & meta, QTreeWidgetItem * parent = nullptr);
    void visualize_(Sample & meta, QTreeWidgetItem * parent = nullptr);
    void visualize_(HPLC & meta, QTreeWidgetItem * parent = nullptr);
    void visualize_(Digestion & meta, QTreeWidgetItem * parent = nullptr);
    void visualize_(Modification & meta, QTreeWidgetItem * parent = nullptr);
    void visualize_(Tagging & meta, QTreeWidgetItem * parent = nullptr);
    void visualize_(Gradient & meta, QTreeWidgetItem * parent = nullptr);
    void visualize_(Software & meta, QTreeWidgetItem * parent = nullptr);
    void visualize_(ScanWindow & meta, QTreeWidgetItem * parent = nullptr);
    void visualize_(SourceFile & meta, QTreeWidgetItem * parent = nullptr);
    void visualize_(ContactPerson & meta, QTreeWidgetItem * parent = nullptr);
    void visualize_(Instrument & meta, QTreeWidgetItem * parent = nullptr);
    void visualize_(IonSource & meta, QTreeWidgetItem * parent = nullptr);
    void visualize_(IonDetector & meta, QTreeWidgetItem * parent = nullptr);
    void visualize_(MassAnalyzer & meta, QTreeWidgetItem * parent = nullptr);
    void visualize_(DataProcessingPtr & meta, QTreeWidgetItem * parent = nullptr);
    void visualize_(ProteinIdentification & meta, QTreeWidgetItem * parent = nullptr);
    void visualize_(ProteinHit & meta, QTreeWidgetItem * parent = nullptr);
    void visualize_(PeptideHit & meta, QTreeWidgetItem * parent = nullptr);
    void visualize_(Acquisition & meta, QTreeWidgetItem * parent = nullptr);
    void visualize_(AcquisitionInfo & meta, QTreeWidgetItem * parent = nullptr);
    void visualize_(MetaInfoDescription & meta, QTreeWidgetItem * parent = nullptr);
    void visualize_(Precursor & meta, QTreeWidgetItem * parent = nullptr);
    void visualize_(Product & meta, QTreeWidgetItem * parent = nullptr);
    void visualize_(InstrumentSettings & meta, QTreeWidgetItem * parent = nullptr);
    void visualize_(PeptideIdentification & meta, QTreeWidgetItem * parent = nullptr);
    void visualize_(DocumentIdentifier & meta, QTreeWidgetItem * parent = nullptr);
    //@}

    /// Visualizes all elements of a container
    template <typename ContainerType>
    void visualizeAll_(ContainerType & container, QTreeWidgetItem * parent)
    {
      for (typename ContainerType::iterator it = container.begin(); it != container.end(); ++it)
      {
        visualize_(*it, parent);
      }
    }

    /// Connects the Signals of all visualiser classes with Slot setStatus()
    void connectVisualizer_(BaseVisualizerGUI * ptr);

    /// Filters hits according to a score @a threshold. Takes the score orientation into account
    void filterHits_(double threshold, bool higher_better, int tree_item_id);
    /// Shows hits.
    void showAllHits_(int tree_item_id);

    /// A list of setting errors due to invalid formats.
    std::string status_list_;

    /// Indicates the mode
    bool editable_;

    /// A widgetstack that keeps track of all widgets.
    QStackedWidget * ws_;
    /// Save button
    QPushButton * saveallbutton_;
    /// Close Button
    QPushButton * closebutton_;
    /// Cancel Button
    QPushButton * cancelbutton_;
    /// Undo Button
    QPushButton * undobutton_;

    /// The tree.
    QTreeWidget * treeview_;
  };
}
#endif<|MERGE_RESOLUTION|>--- conflicted
+++ resolved
@@ -110,11 +110,7 @@
 public:
 
     /// Constructor with flag for edit mode
-<<<<<<< HEAD
-    MetaDataBrowser(bool editable = false, QWidget * parent = 0, bool modal = false);
-=======
-    MetaDataBrowser(bool editable = FALSE, QWidget * parent = nullptr, bool modal = FALSE);
->>>>>>> 95c093af
+    MetaDataBrowser(bool editable = false, QWidget * parent = nullptr, bool modal = false);
 
     /// Adds a peak map
     void add(PeakMap & exp)
