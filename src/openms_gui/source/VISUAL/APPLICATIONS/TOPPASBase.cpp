--- conflicted
+++ resolved
@@ -949,15 +949,10 @@
 
   TOPPASWidget* TOPPASBase::activeSubWindow_() const
   {
-<<<<<<< HEAD
-    if (ws_ == 0  || ws_->currentSubWindow() == 0 || ws_->currentSubWindow()->widget() == 0)
-    {
-      return 0;
-    }
-=======
-    if (!ws_->activeWindow())
+    if (ws_ == nullptr || ws_->currentSubWindow() == nullptr || ws_->currentSubWindow()->widget() == nullptr)
+    {
       return nullptr;
->>>>>>> 95c093af
+    }
 
     return dynamic_cast<TOPPASWidget*>(ws_->currentSubWindow()->widget());
   }
@@ -1161,13 +1156,8 @@
 
   void TOPPASBase::updateMenu()
   {
-<<<<<<< HEAD
     TOPPASWidget* tw = activeSubWindow_();
-    TOPPASScene* ts = 0;
-=======
-    TOPPASWidget* tw = activeWindow_();
     TOPPASScene* ts = nullptr;
->>>>>>> 95c093af
     if (tw)
     {
       ts = tw->getScene();
@@ -1521,13 +1511,8 @@
 
   void TOPPASBase::sendClipboardContent()
   {
-<<<<<<< HEAD
     TOPPASScene* sndr = dynamic_cast<TOPPASScene*>(QObject::sender());
-    if (sndr != 0)
-=======
-    TOPPASScene* sndr = qobject_cast<TOPPASScene*>(QObject::sender());
     if (sndr != nullptr)
->>>>>>> 95c093af
     {
       sndr->setClipboard(clipboard_scene_);
     }
