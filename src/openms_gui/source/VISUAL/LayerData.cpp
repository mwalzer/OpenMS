--- conflicted
+++ resolved
@@ -96,12 +96,9 @@
     // Return if no valid peak layer attached
     if (getPeakData()->size() == 0 || type != LayerData::DT_PEAK) { return; }
 
-<<<<<<< HEAD
-    // TODO: check if this is correct?
-    MSSpectrum & spectrum = getCurrentSpectrumMuteable();
-=======
+    // get mutable access to the spectrum
     MSSpectrum & spectrum = getPeakDataMuteable()->getSpectrum(current_spectrum_);
->>>>>>> d15e69f4
+
     int ms_level = spectrum.getMSLevel();
 
     if (ms_level == 2)
