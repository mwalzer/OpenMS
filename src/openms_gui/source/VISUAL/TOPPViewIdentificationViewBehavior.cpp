--- conflicted
+++ resolved
@@ -393,38 +393,6 @@
                 box_text += String(alpha_space, ' ') + alpha_cov + "<br>" + String(alpha_space, ' ') + seq_alpha + "<br>" + String(prefix_length, ' ') + vert_bar + "<br>" + String(beta_space, ' ') + seq_beta + "<br>" + String(beta_space, ' ') + beta_cov;
                 // color: <font color=\"green\">&boxur;</font>
               }
-<<<<<<< HEAD
-              else if (widget_1D->canvas()->isIonLadderVisible())
-              {
-                if (!ph.getSequence().empty()) // generate sequence diagram for a peptide
-                {
-                  // @TODO: read ion list from the input file (meta value)
-                  static vector<String> top_ions = ListUtils::create<String>("a,b,c");
-                  static vector<String> bottom_ions = ListUtils::create<String>("x,y,z");
-                  String diagram = generateSequenceDiagram_(
-                        ph.getSequence(),
-                        ph.getPeakAnnotations(),
-                        top_ions,
-                        bottom_ions);
-                  widget_1D->canvas()->setTextBox(diagram.toQString());
-                }
-                else if (ph.metaValueExists("label")) // generate sequence diagram for RNA
-                {
-                  try
-                  {
-                    // @TODO: read ion list from the input file (meta value)
-                    NASequence na_seq = NASequence::fromString(ph.getMetaValue("label"));
-                    static vector<String> top_ions = ListUtils::create<String>("a-B,a,b,c,d");
-                    static vector<String> bottom_ions = ListUtils::create<String>("w,x,y,z");
-                    String diagram = generateSequenceDiagram_(
-                          na_seq, ph.getPeakAnnotations(), top_ions, bottom_ions);
-                    widget_1D->canvas()->setTextBox(diagram.toQString());
-                  }
-                  catch (Exception::ParseError) // label doesn't contain have a valid seq.
-                  {
-                  }
-                }
-=======
               else // no value in xl_pos2 and no second PeptideHit, should be a mono-link
               {
                 String seq_alpha = ph.getSequence().toUnmodifiedString();
@@ -447,9 +415,9 @@
               if (seq.empty()) seq = ph.getMetaValue("label"); // e.g. for RNA sequences
               widget_1D->canvas()->setTextBox(seq.toQString());
             }
-            else if (!ph.getSequence().empty()) // generate sequence diagram for a peptide
+            else if (widget_1D->canvas()->isIonLadderVisible())
             {
-              if (widget_1D->canvas()->isIonLadderVisible())
+              if (!ph.getSequence().empty()) // generate sequence diagram for a peptide
               {
                 // @TODO: read ion list from the input file (meta value)
                 static vector<String> top_ions = ListUtils::create<String>("a,b,c");
@@ -460,27 +428,24 @@
                   top_ions,
                   bottom_ions);
                 widget_1D->canvas()->setTextBox(diagram.toQString());
->>>>>>> 09ebd2ea
+              }
+              else if (ph.metaValueExists("label")) // generate sequence diagram for RNA
+              {
+                try
+                {
+                  // @TODO: read ion list from the input file (meta value)
+                  NASequence na_seq = NASequence::fromString(ph.getMetaValue("label"));
+                  static vector<String> top_ions = ListUtils::create<String>("a-B,a,b,c,d");
+                  static vector<String> bottom_ions = ListUtils::create<String>("w,x,y,z");
+                  String diagram = generateSequenceDiagram_(na_seq, ph.getPeakAnnotations(),
+                                                            top_ions, bottom_ions);
+                  widget_1D->canvas()->setTextBox(diagram.toQString());
+                }
+                catch (Exception::ParseError) // label doesn't contain have a valid seq.
+                {
+                }
               }
             }
-            /*
-            else if (ph.metaValueExists("label")) // generate sequence diagram for RNA
-            {
-              try
-              {
-                // @TODO: read ion list from the input file (meta value)
-                NASequence na_seq = NASequence::fromString(ph.getMetaValue("label"));
-                static vector<String> top_ions = ListUtils::create<String>("a-B,a,b,c,d");
-                static vector<String> bottom_ions = ListUtils::create<String>("w,x,y,z");
-                String diagram = generateSequenceDiagram_(na_seq, ph.getPeakAnnotations(),
-                                                          top_ions, bottom_ions);
-                widget_1D->canvas()->setTextBox(diagram.toQString());
-              }
-              catch (Exception::ParseError) // label doesn't contain have a valid seq.
-              {
-              }
-            }
-            */
           }
           break;
         }
