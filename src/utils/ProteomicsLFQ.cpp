--- conflicted
+++ resolved
@@ -186,8 +186,6 @@
     setMinFloat_("proteinFDR", 0.0);
     setMaxFloat_("proteinFDR", 1.0);
 
-    registerDoubleOption_("seedThreshold", "<threshold>", 1e4, "Peak intensity threshold applied in seed detection.", false, true);
-
     registerDoubleOption_("psmFDR", "<threshold>", 1.0, "PSM FDR threshold (e.g. 0.05=5%)."
                           " If Bayesian inference was chosen, it is equivalent with a peptide FDR", false);
     setMinFloat_("psmFDR", 0.0);
@@ -291,10 +289,10 @@
   {
     if (in.size() != in_ids.size())
     {
-      throw Exception::FileNotFound(__FILE__, __LINE__, 
+      throw Exception::FileNotFound(__FILE__, __LINE__,
         OPENMS_PRETTY_FUNCTION, "Number of spectra file (" + String(in.size()) + ") must match number of ID files (" + String(in_ids.size()) + ").");
     }
-    
+
     // Detect the common case that ID files have same names as spectra files
     {
       // Collect unique set of basenames
@@ -312,9 +310,9 @@
       bool same_basenames = (in_bns == id_bns); // check if the sets of basenames are identical
 
       // Spectra and id files have the same set of basenames but appear in different order. -> this is most likely an error
-      if (same_basenames && bn_differ) 
-      {
-        throw Exception::IllegalArgument(__FILE__, __LINE__, 
+      if (same_basenames && bn_differ)
+      {
+        throw Exception::IllegalArgument(__FILE__, __LINE__,
         OPENMS_PRETTY_FUNCTION, "ID and spectra file match but order of file names seem to differ. They need to be provided in the same order.");
       }
     }
@@ -844,13 +842,13 @@
         OPENMS_LOG_FATAL_ERROR << "Exactly one protein identification run must be annotated in " << id_file_abs_path << endl;
         return ExitCodes::INCOMPATIBLE_INPUT_DATA;
       }
-      
+
       for (const ProteinIdentification& p : protein_ids)
       {
         StringList run_paths;
         p.getPrimaryMSRunPath(run_paths);
         if (run_paths.size() != 1)
-        {        
+        {
             OPENMS_LOG_FATAL_ERROR << "ProteomicsLFQ does not support merged ID runs. ID file: " << id_file_abs_path << endl;
             return ExitCodes::INCOMPATIBLE_INPUT_DATA;
         }
@@ -1036,7 +1034,7 @@
         f.setConvexHulls({});
       }
 
-      IDConflictResolverAlgorithm::resolve(tmp, false); // keep only best peptide per feature 
+      IDConflictResolverAlgorithm::resolve(tmp, false); // keep only best peptide per feature
 
       feature_maps.push_back(tmp);
       
@@ -1144,7 +1142,7 @@
     // Validate parameters
     if (in.size() != in_ids.size())
     {
-      throw Exception::FileNotFound(__FILE__, __LINE__, 
+      throw Exception::FileNotFound(__FILE__, __LINE__,
         OPENMS_PRETTY_FUNCTION, "Number of spectra file (" + String(in.size()) + ") must match number of ID files (" + String(in_ids.size()) + ").");
     }
 
@@ -1158,17 +1156,17 @@
       // some sanity checks
       if (design.getNumberOfLabels() != 1)
       {
-        throw Exception::InvalidParameter(__FILE__, __LINE__, 
-          OPENMS_PRETTY_FUNCTION, "Experimental design is not label-free as it contains multiple labels.");          
+        throw Exception::InvalidParameter(__FILE__, __LINE__,
+          OPENMS_PRETTY_FUNCTION, "Experimental design is not label-free as it contains multiple labels.");
       }
       if (!design.sameNrOfMSFilesPerFraction())
       {
-        throw Exception::InvalidParameter(__FILE__, __LINE__, 
-          OPENMS_PRETTY_FUNCTION, "Different number of fractions for different samples provided. This is currently not supported by ProteomicsLFQ.");          
-      }
-      
+        throw Exception::InvalidParameter(__FILE__, __LINE__,
+          OPENMS_PRETTY_FUNCTION, "Different number of fractions for different samples provided. This is currently not supported by ProteomicsLFQ.");
+      }
+
       // extract basenames from experimental design and input files
-      const auto& pl2fg = design.getPathLabelToFractionGroupMapping(true);      
+      const auto& pl2fg = design.getPathLabelToFractionGroupMapping(true);
       set<String> ed_basenames;
       for (const auto& p : pl2fg)
       {
@@ -1185,12 +1183,12 @@
 
       if (ed_basenames != in_basenames)
       {
-        throw Exception::InvalidParameter(__FILE__, __LINE__, 
-          OPENMS_PRETTY_FUNCTION, "Spectra files provided as input need to match the ones in the experimental design file.");          
+        throw Exception::InvalidParameter(__FILE__, __LINE__,
+          OPENMS_PRETTY_FUNCTION, "Spectra files provided as input need to match the ones in the experimental design file.");
       }
     }
     else
-    { 
+    {
       OPENMS_LOG_INFO << "No experimental design file provided.\n"
                       << "Assuming a label-free experiment without fractionation.\n"
                       << endl;
@@ -1682,29 +1680,12 @@
     //-------------------------------------------------------------
 
     // Annotate quants to protein(groups) for easier export in mzTab
-<<<<<<< HEAD
-    /*
+    PeptideAndProteinQuant::annotateQuantificationsToProteins(protein_quants, inferred_protein_ids[0], design.getNumberOfFractionGroups());
+
     if (debug_level_ >= 666)
     {
-      for (const auto& r : quantifier.getProteinResults())
-      {
-        std::cout << "Accession:" << r.first << "\n";
-        for (const auto& s : r.second.total_abundances)
-        {
-          std::cout << s.second << "\t"; 
-        }
-        std::cout << "\n";
-      }
-    }*/
-=======
->>>>>>> 9dbbeb3e
-    PeptideAndProteinQuant::annotateQuantificationsToProteins(protein_quants, inferred_protein_ids[0], design.getNumberOfFractionGroups());
-
-    if (debug_level_ >= 666)
-    {
       IdXMLFile().store("debug_quant_annotated.idXML", inferred_protein_ids, inferred_peptide_ids);
     }
-
     vector<ProteinIdentification>& proteins = consensus.getProteinIdentifications();
     proteins.insert(proteins.begin(), inferred_protein_ids[0]); // insert inference information as first protein identification
 
