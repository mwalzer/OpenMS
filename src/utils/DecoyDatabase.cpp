--- conflicted
+++ resolved
@@ -87,43 +87,36 @@
 {
 public:
   TOPPDecoyDatabase() :
-    TOPPBase("DecoyDatabase", "Create decoy protein DB from forward protein DB.", false)
-  {
-
+    TOPPBase("DecoyDatabase", "Create decoy sequence database from forward sequence database.", false)
+  {
   }
 
 protected:
   void registerOptionsAndFlags_() override
   {
-    vector<String> all_mods;
-    StringList all_enzymes;
-    StringList specificity;
-    ModificationsDB::getInstance()->getAllSearchModifications(all_mods);
-    ProteaseDB::getInstance()->getAllNames(all_enzymes);
-    specificity.assign(EnzymaticDigestion::NamesOfSpecificity, EnzymaticDigestion::NamesOfSpecificity + EnzymaticDigestion::SIZE_OF_SPECIFICITY);
-
-    registerStringOption_("enzyme", "<enzyme>", "Trypsin", "enzyme used for the digestion of the sample",false);
-    setValidStrings_("enzyme", all_enzymes);
-
     registerInputFileList_("in", "<file(s)>", ListUtils::create<String>(""), "Input FASTA file(s), each containing a database. It is recommended to include a contaminant database as well.");
     setValidFormats_("in", ListUtils::create<String>("fasta"));
     registerOutputFile_("out", "<file>", "", "Output FASTA file where the decoy database will be written to.");
     setValidFormats_("out", ListUtils::create<String>("fasta"));
     registerStringOption_("decoy_string", "<string>", "DECOY_", "String that is combined with the accession of the protein identifier to indicate a decoy protein.", false);
-    registerStringOption_("decoy_string_position", "<enum>", "prefix", "Should the 'decoy_string' be prepended (prefix) or appended (suffix) to the protein accession?", false);
+    registerStringOption_("decoy_string_position", "<choice>", "prefix", "Should the 'decoy_string' be prepended (prefix) or appended (suffix) to the protein accession?", false);
     setValidStrings_("decoy_string_position", ListUtils::create<String>("prefix,suffix"));
     registerFlag_("only_decoy", "Write only decoy proteins to the output database instead of a combined database.", false);
-    registerStringOption_("method", "<enum>", "reverse", "Method by which decoy sequences are generated from target sequences. Note that all sequences are shuffled using the same random seed, ensuring that identical sequences produce the same shuffled decoy sequences. Shuffled sequences that produce highly similar output sequences are shuffled again (see shuffle_sequence_identity_threshold).", false);
+
+    registerStringOption_("type", "<choice>", "protein", "Type of sequence. RNA sequences may contain modification codes, which will be handled correctly if this is set to 'RNA'.", false);
+    setValidStrings_("type", ListUtils::create<String>("protein,RNA"));
+
+    registerStringOption_("method", "<choice>", "reverse", "Method by which decoy sequences are generated from target sequences. Note that all sequences are shuffled using the same random seed, ensuring that identical sequences produce the same shuffled decoy sequences. Shuffled sequences that produce highly similar output sequences are shuffled again (see shuffle_sequence_identity_threshold).", false);
     setValidStrings_("method", ListUtils::create<String>("reverse,shuffle"));
-<<<<<<< HEAD
-    registerStringOption_("type", "<enum>", "protein", "Type of sequence. RNA sequences may contain modification codes, which will be handled correctly if this is set to 'RNA'.", false);
-    setValidStrings_("type", ListUtils::create<String>("protein,RNA"));
-=======
-
     registerIntOption_("shuffle_max_attempts", "<int>", 30, "shuffle: maximum attempts to lower the amino acid sequence identity between target and decoy for the shuffle algorithm", false, true);
     registerDoubleOption_("shuffle_sequence_identity_threshold", "<double>", 0.5, "shuffle: target-decoy amino acid sequence identity threshold for the shuffle algorithm. If the sequence identity is above this threshold, shuffling is repeated. In case of repeated failure, individual amino acids are 'mutated' to produce a different amino acid sequence.", false, true);
 
     registerStringOption_("seed", "<int>", '1', "Random number seed (use 'time' for system time)", false, true);
+
+    StringList all_enzymes;
+    ProteaseDB::getInstance()->getAllNames(all_enzymes);
+    registerStringOption_("enzyme", "<enzyme>", "Trypsin", "Enzyme used for the digestion of the sample. Only applicable if parameter 'type' is 'protein'.",false);
+    setValidStrings_("enzyme", all_enzymes);
 
     registerSubsection_("Decoy", "Decoy parameters section");
   }
@@ -134,7 +127,6 @@
     // change the default to also work with other proteases
     p.setValue("non_shuffle_pattern", "", "Residues to not shuffle (keep at a constant position when shuffling). Separate by comma, e.g. use 'K,P,R' here.");
     return p;
->>>>>>> 38c7932c
   }
 
   String getIdentifier_(const String& identifier, const String& decoy_string, const bool as_prefix)
@@ -148,22 +140,19 @@
     //-------------------------------------------------------------
     // parsing parameters
     //-------------------------------------------------------------
-    enum seq_type {protein, RNA};
+    enum SeqType {protein, RNA};
     StringList in = getStringList_("in");
     String out = getStringOption_("out");
     bool append = !getFlag_("only_decoy");
     bool shuffle = (getStringOption_("method") == "shuffle");
-<<<<<<< HEAD
     String decoy_string = getStringOption_("decoy_string");
-    bool decoy_string_position_prefix = (String(getStringOption_("decoy_string_position")) == "prefix");
-    seq_type input_type = seq_type::protein; //default to protein
+    bool decoy_string_position_prefix =
+      (getStringOption_("decoy_string_position") == "prefix");
+    SeqType input_type = SeqType::protein; //default to protein
     if (getStringOption_("type") == "RNA")
     {
-      input_type = seq_type::RNA;
+      input_type = SeqType::RNA;
     }
-=======
-    String decoy_string(getStringOption_("decoy_string"));
-    bool decoy_string_position_prefix = (String(getStringOption_("decoy_string_position")) == "prefix" ? true : false);
 
     Param decoy_param = getParam_().copy("Decoy:", true);
     bool keepN = decoy_param.getValue("keepPeptideNTerm").toBool();
@@ -183,14 +172,13 @@
     if (seed_option == "time") seed = time(nullptr);
     else seed = seed_option.toInt();
 
->>>>>>> 38c7932c
     //-------------------------------------------------------------
     // reading input
     //-------------------------------------------------------------
 
     if (in.size() == 1)
     {
-      LOG_WARN << "Warning: Only one FASTA input file was provided, which might not contain contaminants." 
+      LOG_WARN << "Warning: Only one FASTA input file was provided, which might not contain contaminants. "
                << "You probably want to have them! Just add the contaminant file to the input file list 'in'." << endl;
     }
 
@@ -198,23 +186,19 @@
 
     FASTAFile f;
     f.writeStart(out);
-<<<<<<< HEAD
     FASTAFile::FASTAEntry entry;
-=======
-    FASTAFile::FASTAEntry protein;
 
     // Configure Enzymatic digestion
     // TODO: allow user-specified regex
     ProteaseDigestion digestion;
     String enzyme = getStringOption_("enzyme").trim();
-    if (!enzyme.empty())
+    if ((input_type == SeqType::protein) && !enzyme.empty())
     {
       digestion.setEnzyme(enzyme);
     }
 
     MRMDecoy m;
     m.setParameters(decoy_param);
->>>>>>> 38c7932c
 
     for (Size i = 0; i < in.size(); ++i)
     {
@@ -237,11 +221,10 @@
         }
 
         // identifier
-<<<<<<< HEAD
         entry.identifier = getIdentifier_(entry.identifier, decoy_string, decoy_string_position_prefix);
 
         // sequence
-        if (input_type == seq_type::RNA)
+        if (input_type == SeqType::RNA)
         {
           string quick_seq = entry.sequence;
           bool five_p = (entry.sequence.front() == 'p');
@@ -280,75 +263,60 @@
           }
           entry.sequence = ListUtils::concatenate(tokenized, "");
         }
-        else
+        else // protein input
         {
-          if (shuffle)
-          {
-            random_shuffle(entry.sequence.begin(), entry.sequence.end());
-          }
-          else // reverse
-          {
-            entry.sequence.reverse();
-=======
-        protein.identifier = getIdentifier_(protein.identifier, decoy_string, decoy_string_position_prefix);
-
-        // if (terminal_aminos != "none")
-        if (enzyme != "no cleavage" && (keepN || keepC))
-        {
-          std::vector<AASequence> peptides;
-          digestion.digest(AASequence::fromString(protein.sequence), peptides);
-          String new_sequence = "";
-          for (auto const& peptide : peptides)
-          {
+          // if (terminal_aminos != "none")
+          if (enzyme != "no cleavage" && (keepN || keepC))
+          {
+            std::vector<AASequence> peptides;
+            digestion.digest(AASequence::fromString(entry.sequence), peptides);
+            String new_sequence = "";
+            for (auto const& peptide : peptides)
+            {
+              if (shuffle)
+              {
+                OpenMS::TargetedExperiment::Peptide p;
+                p.sequence = peptide.toString();
+                OpenMS::TargetedExperiment::Peptide decoy_p = m.shufflePeptide(p, identity_threshold, seed, max_attempts);
+                new_sequence += decoy_p.sequence;
+              }
+              else
+              {
+                OpenMS::TargetedExperiment::Peptide p;
+                p.sequence = peptide.toString();
+                OpenMS::TargetedExperiment::Peptide decoy_p = MRMDecoy::reversePeptide(p, keepN, keepC, keep_const_pattern);
+                new_sequence += decoy_p.sequence;
+              }
+            }
+            entry.sequence = new_sequence;
+          }
+          else
+          {
+            // sequence
             if (shuffle)
             {
-              OpenMS::TargetedExperiment::Peptide p;
-              p.sequence = peptide.toString();
-              OpenMS::TargetedExperiment::Peptide decoy_p = m.shufflePeptide(p, identity_threshold, seed, max_attempts);
-              new_sequence += decoy_p.sequence;
+              String temp;
+              Size x = entry.sequence.size();
+              srand(seed); // identical proteins are shuffled the same way
+              while (x != 0)
+              {
+                Size y = rand() % x;
+                temp += entry.sequence[y];
+                --x;
+                entry.sequence[y] = entry.sequence[x]; // overwrite consumed position with last position (about to go out of scope for next dice roll)
+              }
             }
-            else
+            else // reverse
             {
-              OpenMS::TargetedExperiment::Peptide p;
-              p.sequence = peptide.toString();
-              OpenMS::TargetedExperiment::Peptide decoy_p = MRMDecoy::reversePeptide(p, keepN, keepC, keep_const_pattern);
-              new_sequence += decoy_p.sequence;
+              entry.sequence.reverse();
             }
-          }
-          protein.sequence = new_sequence;
-        }
-        else
-        {
-          // sequence
-          if (shuffle)
-          {
-            String temp;
-            Size x = protein.sequence.size();
-            srand(seed); // identical proteins are shuffled the same way
-            while (x != 0)
-            {
-              Size y = rand() % x;
-              temp += protein.sequence[y];
-              --x;
-              protein.sequence[y] = protein.sequence[x]; // overwrite consumed position with last position (about to go out of scope for next dice roll)
-            }
-          }
-          else // reverse
-          {
-            protein.sequence.reverse();
->>>>>>> 38c7932c
           }
         }
 
         //-------------------------------------------------------------
         // writing output
         //-------------------------------------------------------------
-<<<<<<< HEAD
         f.writeNext(entry);
-=======
-        f.writeNext(protein);
-
->>>>>>> 38c7932c
       } // next protein
     } // input files
 
@@ -357,12 +325,8 @@
 
 };
 
-<<<<<<< HEAD
 
 int main(int argc, const char** argv)
-=======
-int main(int argc, const char ** argv)
->>>>>>> 38c7932c
 {
   TOPPDecoyDatabase tool;
   return tool.main(argc, argv);
