// --------------------------------------------------------------------------
//                   OpenMS -- Open-Source Mass Spectrometry
// --------------------------------------------------------------------------
// Copyright The OpenMS Team -- Eberhard Karls University Tuebingen,
// ETH Zurich, and Freie Universitaet Berlin 2002-2016.
//
// This software is released under a three-clause BSD license:
//  * Redistributions of source code must retain the above copyright
//    notice, this list of conditions and the following disclaimer.
//  * Redistributions in binary form must reproduce the above copyright
//    notice, this list of conditions and the following disclaimer in the
//    documentation and/or other materials provided with the distribution.
//  * Neither the name of any author or any participating institution
//    may be used to endorse or promote products derived from this software
//    without specific prior written permission.
// For a full list of authors, refer to the file AUTHORS.
// --------------------------------------------------------------------------
// THIS SOFTWARE IS PROVIDED BY THE COPYRIGHT HOLDERS AND CONTRIBUTORS "AS IS"
// AND ANY EXPRESS OR IMPLIED WARRANTIES, INCLUDING, BUT NOT LIMITED TO, THE
// IMPLIED WARRANTIES OF MERCHANTABILITY AND FITNESS FOR A PARTICULAR PURPOSE
// ARE DISCLAIMED. IN NO EVENT SHALL ANY OF THE AUTHORS OR THE CONTRIBUTING
// INSTITUTIONS BE LIABLE FOR ANY DIRECT, INDIRECT, INCIDENTAL, SPECIAL,
// EXEMPLARY, OR CONSEQUENTIAL DAMAGES (INCLUDING, BUT NOT LIMITED TO,
// PROCUREMENT OF SUBSTITUTE GOODS OR SERVICES; LOSS OF USE, DATA, OR PROFITS;
// OR BUSINESS INTERRUPTION) HOWEVER CAUSED AND ON ANY THEORY OF LIABILITY,
// WHETHER IN CONTRACT, STRICT LIABILITY, OR TORT (INCLUDING NEGLIGENCE OR
// OTHERWISE) ARISING IN ANY WAY OUT OF THE USE OF THIS SOFTWARE, EVEN IF
// ADVISED OF THE POSSIBILITY OF SUCH DAMAGE.
//
// --------------------------------------------------------------------------
// $Maintainer: Hannes Roest $
// $Authors: Hannes Roest $
// --------------------------------------------------------------------------

// Consumers
#include <OpenMS/FORMAT/DATAACCESS/MSDataWritingConsumer.h>

// Files
#include <OpenMS/FORMAT/FileHandler.h>
#include <OpenMS/FORMAT/FileTypes.h>
#include <OpenMS/FORMAT/TraMLFile.h>
#include <OpenMS/FORMAT/MzMLFile.h>
#include <OpenMS/FORMAT/FeatureXMLFile.h>
#include <OpenMS/FORMAT/TransformationXMLFile.h>
#include <OpenMS/FORMAT/SwathFile.h>
#include <OpenMS/ANALYSIS/OPENSWATH/SwathWindowLoader.h>
#include <OpenMS/ANALYSIS/OPENSWATH/TransitionTSVReader.h>
#include <OpenMS/ANALYSIS/OPENSWATH/OpenSwathTSVWriter.h>

// Kernel and implementations
#include <OpenMS/KERNEL/MSExperiment.h>
#include <OpenMS/ANALYSIS/OPENSWATH/DATAACCESS/SpectrumAccessOpenMS.h>
#include <OpenMS/ANALYSIS/OPENSWATH/DATAACCESS/SpectrumAccessTransforming.h>
#include <OpenMS/ANALYSIS/OPENSWATH/DATAACCESS/SpectrumAccessOpenMSInMemory.h>
#include <OpenMS/ANALYSIS/OPENSWATH/OPENSWATHALGO/DATAACCESS/SwathMap.h>

// Helpers
#include <OpenMS/ANALYSIS/OPENSWATH/OpenSwathHelper.h>
#include <OpenMS/ANALYSIS/OPENSWATH/DATAACCESS/DataAccessHelper.h>
#include <OpenMS/ANALYSIS/OPENSWATH/DATAACCESS/SimpleOpenMSSpectraAccessFactory.h>

// Algorithms
#include <OpenMS/ANALYSIS/OPENSWATH/MRMRTNormalizer.h>
#include <OpenMS/ANALYSIS/OPENSWATH/ChromatogramExtractor.h>
#include <OpenMS/ANALYSIS/OPENSWATH/MRMFeatureFinderScoring.h>
#include <OpenMS/ANALYSIS/OPENSWATH/MRMTransitionGroupPicker.h>
#include <OpenMS/ANALYSIS/OPENSWATH/SwathMapMassCorrection.h>

#include <OpenMS/ANALYSIS/OPENSWATH/OpenSwathWorkflow.h>

#include <assert.h>
#include <limits>

// #define OPENSWATH_WORKFLOW_DEBUG

using namespace OpenMS;

static bool SortPairDoubleByFirst(const std::pair<double,double> & left, const std::pair<double,double> & right)
{
  return left.first < right.first;
}

<<<<<<< HEAD
// The workflow class and the TSV writer
namespace OpenMS
{

  /**
   * @brief Class to write out an OpenSwath TSV output (mProphet input)
   *
   */
  class OpenSwathTSVWriter
  {
    std::ofstream ofs;
    String input_filename_;
    bool doWrite_;
    bool use_ms1_traces_;
    bool enable_uis_scoring_;

  public:

    OpenSwathTSVWriter(String output_filename, String input_filename = "inputfile", bool ms1_scores = false, bool uis_scores = false) :
      ofs(output_filename.c_str()),
      input_filename_(input_filename),
      doWrite_(!output_filename.empty()),
      use_ms1_traces_(ms1_scores),
      enable_uis_scoring_(uis_scores)
      {}

    bool isActive() 
    {
      return doWrite_;
    }

    void writeHeader()
    {
      ofs << "transition_group_id\tpeptide_group_label\trun_id\tfilename\tRT\tid\tSequence\tFullPeptideName" <<
        "\tCharge\tm/z\tIntensity\tProteinName\tdecoy\tassay_rt\tdelta_rt\tleftWidth" <<
        "\tmain_var_xx_swath_prelim_score\tnorm_RT\tnr_peaks\tpeak_apices_sum\tpotentialOutlier" <<
        "\trightWidth\trt_score\tsn_ratio\ttotal_xic\tvar_bseries_score\tvar_dotprod_score" <<
        "\tvar_intensity_score\tvar_isotope_correlation_score\tvar_isotope_overlap_score" <<
        "\tvar_library_corr\tvar_library_dotprod\tvar_library_manhattan\tvar_library_rmsd" <<
        "\tvar_library_rootmeansquare\tvar_library_sangle\tvar_log_sn_score\tvar_manhatt_score" <<
        "\tvar_massdev_score\tvar_massdev_score_weighted\tvar_norm_rt_score\tvar_xcorr_coelution" <<
        "\tvar_xcorr_coelution_weighted\tvar_xcorr_shape\tvar_xcorr_shape_weighted" <<
        "\tvar_yseries_score\tvar_elution_model_fit_score";
      if (use_ms1_traces_)
      {
        ofs << "\tvar_ms1_ppm_diff\tvar_ms1_isotope_corr\tvar_ms1_isotope_overlap\tvar_ms1_xcorr_coelution\tvar_ms1_xcorr_shape";
      }
      ofs << "\txx_lda_prelim_score\txx_swath_prelim_score";
      if (use_ms1_traces_)
      {
        ofs << "\taggr_prec_Peak_Area\taggr_prec_Peak_Apex\taggr_prec_Fragment_Annotation";
      }
      ofs << "\taggr_Peak_Area\taggr_Peak_Apex\taggr_Fragment_Annotation";
      if (enable_uis_scoring_)
      {
        ofs << "\tuis_target_transition_names"
            << "\tuis_target_var_ind_log_intensity"
            << "\tuis_target_num_transitions"
            << "\tuis_target_var_ind_xcorr_coelution"
            << "\tuis_target_main_var_ind_xcorr_shape"
            << "\tuis_target_var_ind_log_sn_score"
            << "\tuis_target_var_ind_massdev_score"
            << "\tuis_target_var_ind_isotope_correlation"
            << "\tuis_target_var_ind_isotope_overlap"
            << "\tuis_decoy_transition_names"
            << "\tuis_decoy_var_ind_log_intensity"
            << "\tuis_decoy_num_transitions"
            << "\tuis_decoy_var_ind_xcorr_coelution"
            << "\tuis_decoy_main_var_ind_xcorr_shape"
            << "\tuis_decoy_var_ind_log_sn_score"
            << "\tuis_decoy_var_ind_massdev_score"
            << "\tuis_decoy_var_ind_isotope_correlation"
            << "\tuis_decoy_var_ind_isotope_overlap";
      }
      ofs << "\n";
    }

    String prepareLine(const OpenSwath::LightCompound& pep,
        const OpenSwath::LightTransition* transition,
        FeatureMap& output, String id)
    {
        String result = "";
        String decoy = "0"; // 0 = false
        if (transition->decoy) 
        {
          decoy = "1";
        }

        for (FeatureMap::iterator feature_it = output.begin(); feature_it != output.end(); ++feature_it)
        {

          char intensity_char[40];
          char intensity_apex_char[40];
          String aggr_Peak_Area = "";
          String aggr_Peak_Apex = "";
          String aggr_Fragment_Annotation = "";
          String aggr_prec_Peak_Area = "";
          String aggr_prec_Peak_Apex = "";
          String aggr_prec_Fragment_Annotation = "";
          for (std::vector<Feature>::iterator sub_it = feature_it->getSubordinates().begin(); sub_it != feature_it->getSubordinates().end(); ++sub_it)
          {
            sprintf(intensity_char, "%f", sub_it->getIntensity());
            sprintf(intensity_apex_char, "%f", (double)sub_it->getMetaValue("peak_apex_int"));
            if (sub_it->metaValueExists("FeatureLevel") && sub_it->getMetaValue("FeatureLevel") == "MS2")
            {
              aggr_Peak_Area += (String)intensity_char + ";";
              aggr_Peak_Apex += (String)intensity_apex_char + ";";
              aggr_Fragment_Annotation += (String)sub_it->getMetaValue("native_id") + ";";
            }
            else if (sub_it->metaValueExists("FeatureLevel") && sub_it->getMetaValue("FeatureLevel") == "MS1")
            {
              aggr_prec_Peak_Area += (String)intensity_char + ";";
              aggr_Peak_Apex += (String)intensity_apex_char + ";";
              aggr_prec_Fragment_Annotation += (String)sub_it->getMetaValue("native_id") + ";";
            }
          }
          if (!feature_it->getSubordinates().empty())
          {
            aggr_Peak_Area = aggr_Peak_Area.substr(0, aggr_Peak_Area.size() - 1);
            aggr_Peak_Apex = aggr_Peak_Apex.substr(0, aggr_Peak_Apex.size() - 1);
            aggr_Fragment_Annotation = aggr_Fragment_Annotation.substr(0, aggr_Fragment_Annotation.size() - 1);
            aggr_prec_Peak_Area = aggr_prec_Peak_Area.substr(0, aggr_prec_Peak_Area.size() - 1);
            aggr_prec_Peak_Apex = aggr_prec_Peak_Apex.substr(0, aggr_prec_Peak_Apex.size() - 1);
            aggr_prec_Fragment_Annotation = aggr_prec_Fragment_Annotation.substr(0, aggr_prec_Fragment_Annotation.size() - 1);
          }

          String full_peptide_name = "";
          for (int loc = -1; loc <= (int)pep.sequence.size(); loc++)
          {
            if (loc > -1 && loc < (int)pep.sequence.size())
            {
              full_peptide_name += pep.sequence[loc];
            }
            // C-terminal and N-terminal modifications may be at positions -1 or pep.sequence
            for (Size modloc = 0; modloc < pep.modifications.size(); modloc++)
            {
              if (pep.modifications[modloc].location == loc)
              {
                full_peptide_name += "(" + pep.modifications[modloc].unimod_id + ")";
              }
            }
          }

          // Compute peptide group label (use the provided label or use the
          // transition group).
          String group_label = pep.peptide_group_label;
          if (group_label.empty()) group_label = id;
          if (group_label == "light") group_label = id; // legacy fix since there are many TraMLs floating around which have "light" in there

          // If a protein is present, take the first one
          String protein_name = "";
          if (!pep.protein_refs.empty() )
          {
            protein_name = pep.protein_refs[0];
          }

          String line = "";
          line += id + "_run0"
            + "\t" + group_label
            + "\t" + "0"
            + "\t" + input_filename_
            + "\t" + (String)feature_it->getRT()
            + "\t" + "f_" + feature_it->getUniqueId()  // TODO might not be unique!!!
            + "\t" + (String)pep.sequence
            + "\t" + full_peptide_name
            + "\t" + (String)pep.charge
            + "\t" + (String)transition->precursor_mz
            + "\t" + (String)feature_it->getIntensity()
            + "\t" + protein_name 
            + "\t" + decoy
            // Note: missing MetaValues will just produce a DataValue::EMPTY which lead to an empty column
            + "\t" + (String)feature_it->getMetaValue("assay_rt")
            + "\t" + (String)feature_it->getMetaValue("delta_rt")
            + "\t" + (String)feature_it->getMetaValue("leftWidth")
            + "\t" + (String)feature_it->getMetaValue("main_var_xx_swath_prelim_score")
            + "\t" + (String)feature_it->getMetaValue("norm_RT")
            + "\t" + (String)feature_it->getMetaValue("nr_peaks")
            + "\t" + (String)feature_it->getMetaValue("peak_apices_sum")
            + "\t" + (String)feature_it->getMetaValue("potentialOutlier")
            + "\t" + (String)feature_it->getMetaValue("rightWidth")
            + "\t" + (String)feature_it->getMetaValue("rt_score")
            + "\t" + (String)feature_it->getMetaValue("sn_ratio")
            + "\t" + (String)feature_it->getMetaValue("total_xic")
            + "\t" + (String)feature_it->getMetaValue("var_bseries_score")
            + "\t" + (String)feature_it->getMetaValue("var_dotprod_score")
            + "\t" + (String)feature_it->getMetaValue("var_intensity_score")
            + "\t" + (String)feature_it->getMetaValue("var_isotope_correlation_score")
            + "\t" + (String)feature_it->getMetaValue("var_isotope_overlap_score")
            + "\t" + (String)feature_it->getMetaValue("var_library_corr")
            + "\t" + (String)feature_it->getMetaValue("var_library_dotprod")
            + "\t" + (String)feature_it->getMetaValue("var_library_manhattan")
            + "\t" + (String)feature_it->getMetaValue("var_library_rmsd")
            + "\t" + (String)feature_it->getMetaValue("var_library_rootmeansquare")
            + "\t" + (String)feature_it->getMetaValue("var_library_sangle")
            + "\t" + (String)feature_it->getMetaValue("var_log_sn_score")
            + "\t" + (String)feature_it->getMetaValue("var_manhatt_score")
            + "\t" + (String)feature_it->getMetaValue("var_massdev_score")
            + "\t" + (String)feature_it->getMetaValue("var_massdev_score_weighted")
            + "\t" + (String)feature_it->getMetaValue("var_norm_rt_score")
            + "\t" + (String)feature_it->getMetaValue("var_xcorr_coelution")
            + "\t" + (String)feature_it->getMetaValue("var_xcorr_coelution_weighted")
            + "\t" + (String)feature_it->getMetaValue("var_xcorr_shape")
            + "\t" + (String)feature_it->getMetaValue("var_xcorr_shape_weighted")
            + "\t" + (String)feature_it->getMetaValue("var_yseries_score")
            + "\t" + (String)feature_it->getMetaValue("var_elution_model_fit_score");

            if (use_ms1_traces_) 
            {
              line += "\t" + (String)feature_it->getMetaValue("var_ms1_ppm_diff")
              + "\t" + (String)feature_it->getMetaValue("var_ms1_isotope_correlation")
              + "\t" + (String)feature_it->getMetaValue("var_ms1_isotope_overlap")
              + "\t" + (String)feature_it->getMetaValue("var_ms1_xcorr_coelution")
              + "\t" + (String)feature_it->getMetaValue("var_ms1_xcorr_shape");
            }

            line += "\t" + (String)feature_it->getMetaValue("xx_lda_prelim_score")
            + "\t" + (String)feature_it->getMetaValue("xx_swath_prelim_score");
            if (use_ms1_traces_) 
            {
              line += "\t" + aggr_prec_Peak_Area + "\t" + aggr_prec_Peak_Apex + "\t" + aggr_prec_Fragment_Annotation;
            }
            line += "\t" + aggr_Peak_Area + "\t" + aggr_Peak_Apex + "\t" + aggr_Fragment_Annotation;
            if (enable_uis_scoring_)
            {
              line += "\t" + (String)feature_it->getMetaValue("id_target_transition_names")
              + "\t" + (String)feature_it->getMetaValue("id_target_ind_log_intensity")
              + "\t" + (String)feature_it->getMetaValue("id_target_num_transitions")
              + "\t" + (String)feature_it->getMetaValue("id_target_ind_xcorr_coelution")
              + "\t" + (String)feature_it->getMetaValue("id_target_ind_xcorr_shape")
              + "\t" + (String)feature_it->getMetaValue("id_target_ind_log_sn_score")
              + "\t" + (String)feature_it->getMetaValue("id_target_ind_massdev_score")
              + "\t" + (String)feature_it->getMetaValue("id_target_ind_isotope_correlation")
              + "\t" + (String)feature_it->getMetaValue("id_target_ind_isotope_overlap")
              + "\t" + (String)feature_it->getMetaValue("id_decoy_transition_names")
              + "\t" + (String)feature_it->getMetaValue("id_decoy_ind_log_intensity")
              + "\t" + (String)feature_it->getMetaValue("id_decoy_num_transitions")
              + "\t" + (String)feature_it->getMetaValue("id_decoy_ind_xcorr_coelution")
              + "\t" + (String)feature_it->getMetaValue("id_decoy_ind_xcorr_shape")
              + "\t" + (String)feature_it->getMetaValue("id_decoy_ind_log_sn_score")
              + "\t" + (String)feature_it->getMetaValue("id_decoy_ind_massdev_score")
              + "\t" + (String)feature_it->getMetaValue("id_decoy_ind_isotope_correlation")
              + "\t" + (String)feature_it->getMetaValue("id_decoy_ind_isotope_overlap");
            }
            line += "\n";          result += line;
        } // end of iteration
      return result;
    }

    void writeLines(std::vector<String> to_output)
    {
      for (Size i = 0; i < to_output.size(); i++) { ofs << to_output[i]; }
    }

  };

  /**
   * @brief Class to execute an OpenSwath Workflow
   *
   * performExtraction will perform the OpenSWATH analysis. Optionally, an RT
   * transformation (mapping peptides to normalized space) can be obtained
   * beforehand using performRTNormalization.
   *
   */
  class OpenSwathWorkflow :
    public ProgressLogger
  {

    // this is the type in which we store the chromatograms for this analysis
    typedef MSSpectrum<ChromatogramPeak> RichPeakChromatogram;

    typedef OpenSwath::LightTransition TransitionType;

    // a transition group holds the MSSpectra with the Chromatogram peaks from above
    typedef MRMTransitionGroup< RichPeakChromatogram, TransitionType> MRMTransitionGroupType;

  public:

    explicit OpenSwathWorkflow(bool use_ms1_traces) :
      use_ms1_traces_(use_ms1_traces)
    {
    }

    /** @brief ChromatogramExtractor parameters
     *
     * A small helper struct to pass the parameters for the chromatogram
     * extraction through to the actual algorithm.
     *
    */
    struct ChromExtractParams
    {
      /// Whether to not extract anything closer than this (in Da) from the upper edge
      double min_upper_edge_dist;
      /// Extraction window in Da or ppm (e.g. 50ppm means extraction +/- 25ppm)
      double mz_extraction_window;
      /// Whether the extraction window is given in ppm or Da
      bool ppm;
      /// The extraction function in mass space
      String extraction_function;
      /// The retention time extraction window
      double rt_extraction_window;
      /// Whether to extract some extra in the retention time (can be useful if one wants to look at the chromatogram outside the window)
      double extra_rt_extract;
    };

    /** @brief Compute the alignment against a set of RT-normalization peptides
     *
     * This function extracts the RT normalization chromatograms
     * (simpleExtractChromatograms) and then uses the chromatograms to find
     * features (in RTNormalization).
     *
     * @param irt_transitions A set of transitions used for the RT normalization peptides
     * @param swath_maps The raw data (swath maps)
     * @param min_rsq Minimal R^2 value that is expected for the RT regression
     * @param min_coverage Minimal coverage of the chromatographic space that needs to be achieved
     * @param feature_finder_param Parameter set for the feature finding in chromatographic dimension 
     * @param cp_irt Parameter set for the chromatogram extraction
     * @param irt_detection_param Parameter set for the detection of the iRTs (outlier detection, peptides per bin etc)
     * @param mz_correction_function If correction in m/z is desired, which function should be used
     * @param debug_level Debug level (writes out the RT normalization chromatograms if larger than 1)
     *
    */
    TransformationDescription performRTNormalization(const OpenMS::TargetedExperiment & irt_transitions,
            std::vector< OpenSwath::SwathMap > & swath_maps, double min_rsq, double min_coverage,
            const Param & feature_finder_param, const ChromExtractParams & cp_irt, const Param& irt_detection_param, 
            const String & mz_correction_function, Size debug_level)
    {
      LOG_DEBUG << "performRTNormalization method starting" << std::endl;
      std::vector< OpenMS::MSChromatogram<> > irt_chromatograms;
      simpleExtractChromatograms(swath_maps, irt_transitions, irt_chromatograms, cp_irt);

      // debug output of the iRT chromatograms
      if (debug_level > 1)
      {
        try
        {
          MSExperiment<> exp;
          exp.setChromatograms(irt_chromatograms);
          MzMLFile().store("debug_irts.mzML", exp);
        }
        catch (OpenMS::Exception::UnableToCreateFile& /*e*/)
        {
          LOG_DEBUG << "Error creating file 'debug_irts.mzML', not writing out iRT chromatogram file"  << std::endl;
        }
        catch (OpenMS::Exception::BaseException& /*e*/)
        {
          LOG_DEBUG << "Error writing to file 'debug_irts.mzML', not writing out iRT chromatogram file"  << std::endl;
        }
      }
      LOG_DEBUG << "Extracted number of chromatograms from iRT files: " << irt_chromatograms.size() <<  std::endl;

      // get RT normalization from data
      TransformationDescription tr = RTNormalization(irt_transitions,
              irt_chromatograms, min_rsq, min_coverage, feature_finder_param, irt_detection_param, swath_maps, mz_correction_function);
      return tr;
    }

    /** @brief Execute the OpenSWATH workflow on a set of SwathMaps and transitions.
     *
     * Executes the following operations on the given input:
     *
     * 1. OpenSwathHelper::selectSwathTransitions
     * 2. ChromatogramExtractor prepare, extract
     * 3. scoreAllChromatograms
     * 4. Write out chromatograms and found features
     *
     * @param swath_maps The raw data (swath maps)
     * @param trafo Transformation description (translating this runs' RT to normalized RT space)
     * @param cp Parameter set for the chromatogram extraction
     * @param feature_finder_param Parameter set for the feature finding in chromatographic dimension 
     * @param transition_exp The set of assays to be extracted and scored
     * @param out_featureFile Output feature map to store identified features
     * @param store_features Whether features should be appended to the output feature map
     * @param tsv_writer TSV Writer object to store identified features in csv format
     * @param chromConsumer Chromatogram consumer object to store the extracted chromatograms 
     * @param batchSize Size of the batches which should be extracted and scored
     *
    */
    void performExtraction(const std::vector< OpenSwath::SwathMap > & swath_maps,
                           const TransformationDescription trafo, 
                           const ChromExtractParams & cp,
                           const Param & feature_finder_param, 
                           OpenSwath::LightTargetedExperiment& transition_exp, 
                           FeatureMap& out_featureFile,
                           bool store_features, 
                           OpenSwathTSVWriter & tsv_writer,
                           Interfaces::IMSDataConsumer<> * chromConsumer, 
                           int batchSize, 
                           bool load_into_memory)
    {
      tsv_writer.writeHeader();

      bool ms1_only = (swath_maps.size() == 1 && swath_maps[0].ms1);

      // Compute inversion of the transformation
      TransformationDescription trafo_inverse = trafo;
      trafo_inverse.invert();

      std::cout << "Will analyze " << transition_exp.transitions.size() << " transitions in total." << std::endl;
      int progress = 0;
      this->startProgress(0, swath_maps.size(), "Extracting and scoring transitions");

      // (i) Obtain precursor chromatograms (MS1) if precursor extraction is enabled
      std::map< std::string, OpenSwath::ChromatogramPtr > ms1_chromatograms;
      for (SignedSize i = 0; i < boost::numeric_cast<SignedSize>(swath_maps.size()); ++i)
      {
        if (swath_maps[i].ms1 && use_ms1_traces_) 
        {
          // store reference to MS1 map for later -> note that this is *not* threadsafe!
          ms1_map_ = swath_maps[i].sptr;

          if (load_into_memory)
          {
            // This creates an InMemory object that keeps all data in memory
            // but provides the same access functionality to the raw data as
            // any object implementing ISpectrumAccess 
            ms1_map_ = boost::shared_ptr<SpectrumAccessOpenMSInMemory>( new SpectrumAccessOpenMSInMemory(*ms1_map_) );
          }

          std::vector< OpenSwath::ChromatogramPtr > chrom_list;
          std::vector< ChromatogramExtractor::ExtractionCoordinates > coordinates;
          ChromatogramExtractor extractor;

          // prepare the extraction coordinates and extract MS1 chromatogram
          prepare_coordinates_(transition_exp, chrom_list, coordinates, true, trafo_inverse, cp);
          extractor.extractChromatograms(ms1_map_, chrom_list, coordinates, cp.mz_extraction_window,
              cp.ppm, cp.extraction_function);

          std::vector< OpenMS::MSChromatogram<> > chromatograms;
          extractor.return_chromatogram(chrom_list, coordinates, transition_exp,  SpectrumSettings(), chromatograms, true);

          for (Size j = 0; j < coordinates.size(); j++)
          {
            if ( chromatograms[j].empty() ) {continue;} // skip empty chromatograms
            ms1_chromatograms [ coordinates[j].id ] = chrom_list[j];

            // only write chromatograms inside the current swath windows
            for (SignedSize i = 0; i < boost::numeric_cast<SignedSize>(swath_maps.size()); ++i)
            {
              if ((ms1_only) ||
                  ( swath_maps.size() > 1 && !swath_maps[i].ms1 && // we have swath maps and its not MS1
                    swath_maps[i].lower < coordinates[j].mz && swath_maps[i].upper > coordinates[j].mz)
                  )
              {
                // write MS1 chromatograms to disk
                chromConsumer->consumeChromatogram( chromatograms[j] );
              }
            }

          }
        }
      }

      // (ii) Precursor extraction only
      if (ms1_only)
      {
        FeatureMap featureFile;
        boost::shared_ptr<MSExperiment<> > empty_exp = boost::shared_ptr<MSExperiment<> >(new MSExperiment<>);
        OpenSwath::SpectrumAccessPtr dummy = boost::shared_ptr<SpectrumAccessOpenMS>( new SpectrumAccessOpenMS(empty_exp) );

        scoreAllChromatograms(dummy, dummy, transition_exp, 
                              feature_finder_param, trafo,
                              cp.rt_extraction_window, featureFile, tsv_writer,
                              ms1_chromatograms, true);

        // write features to output if so desired
        if (store_features)
        {
          for (FeatureMap::iterator feature_it = featureFile.begin();
               feature_it != featureFile.end(); ++feature_it)
          {
            out_featureFile.push_back(*feature_it);
          }
          for (std::vector<ProteinIdentification>::iterator protid_it =
                 featureFile.getProteinIdentifications().begin();
               protid_it != featureFile.getProteinIdentifications().end();
               ++protid_it)
          {
            out_featureFile.getProteinIdentifications().push_back(*protid_it);
          }
          this->setProgress(progress++);
        }

      }

      // (iii) Perform extraction and scoring of fragment ion chromatograms (MS2)
      // We set dynamic scheduling such that the maps are worked on in the order
      // in which they were given to the program / acquired. This gives much
      // better load balancing than static allocation.
#ifdef _OPENMP
#pragma omp parallel for schedule(dynamic,1)
#endif
      for (SignedSize i = 0; i < boost::numeric_cast<SignedSize>(swath_maps.size()); ++i)
      {
        if (!swath_maps[i].ms1) // skip MS1
        {

          OpenSwath::SpectrumAccessPtr current_swath_map = swath_maps[i].sptr;

          if (load_into_memory)
          {
            // This creates an InMemory object that keeps all data in memory
            // but provides the same access functionality to the raw data as
            // any object implementing ISpectrumAccess 
            current_swath_map = boost::shared_ptr<SpectrumAccessOpenMSInMemory>( new SpectrumAccessOpenMSInMemory(*current_swath_map) );
          }

          // Step 1: select which transitions to extract (proceed in batches)
          OpenSwath::LightTargetedExperiment transition_exp_used_all;
          OpenSwathHelper::selectSwathTransitions(transition_exp, transition_exp_used_all,
              cp.min_upper_edge_dist, swath_maps[i].lower, swath_maps[i].upper);
          if (transition_exp_used_all.getTransitions().size() > 0) // skip if no transitions found
          {

            int batch_size;
            if (batchSize <= 0 || batchSize >= (int)transition_exp_used_all.getCompounds().size())
            {
              batch_size = transition_exp_used_all.getCompounds().size();
            }
            else
            {
              batch_size = batchSize;
            }

#ifdef _OPENMP
#pragma omp critical (featureFinder)
#endif
            {
              std::cout << "Thread " <<
#ifdef _OPENMP
              omp_get_thread_num() << " " <<
#endif
              "will analyze " << transition_exp_used_all.getCompounds().size() <<  " compounds and "
              << transition_exp_used_all.getTransitions().size() <<  " transitions "
              "from SWATH " << i << " in batches of " << batch_size << std::endl;
            }

            for (size_t pep_idx = 0; pep_idx <= (transition_exp_used_all.getCompounds().size() / batch_size); pep_idx++)
            {
              // Create the new, batch-size transition experiment
              OpenSwath::LightTargetedExperiment transition_exp_used;
              selectCompoundsForBatch_(transition_exp_used_all, transition_exp_used, batch_size, pep_idx);

              // Step 2.1: extract these transitions
              ChromatogramExtractor extractor;
              boost::shared_ptr<MSExperiment<Peak1D> > chrom_exp(new MSExperiment<Peak1D>);
              std::vector< OpenSwath::ChromatogramPtr > chrom_list;
              std::vector< ChromatogramExtractor::ExtractionCoordinates > coordinates;

              // Step 2.2: prepare the extraction coordinates & extract chromatograms
              prepare_coordinates_(transition_exp_used, chrom_list, coordinates, false, trafo_inverse, cp);
              extractor.extractChromatograms(current_swath_map, chrom_list, coordinates, cp.mz_extraction_window,
                  cp.ppm, cp.extraction_function);

              // Step 2.3: convert chromatograms back and write to output
              std::vector< OpenMS::MSChromatogram<> > chromatograms;
              extractor.return_chromatogram(chrom_list, coordinates, transition_exp_used,  SpectrumSettings(), chromatograms, false);
              chrom_exp->setChromatograms(chromatograms);
              OpenSwath::SpectrumAccessPtr chromatogram_ptr = OpenSwath::SpectrumAccessPtr(new OpenMS::SpectrumAccessOpenMS(chrom_exp));

              // Step 3: score these extracted transitions
              FeatureMap featureFile;
              scoreAllChromatograms(chromatogram_ptr, current_swath_map, transition_exp_used,
                  feature_finder_param, trafo, cp.rt_extraction_window, featureFile, tsv_writer, 
                  ms1_chromatograms, false);

              // Step 4: write all chromatograms and features out into an output object / file
              // (this needs to be done in a critical section since we only have one
              // output file and one output map).
#ifdef _OPENMP
#pragma omp critical (featureFinder)
#endif
              {
                // write chromatograms to output if so desired
                for (Size chrom_idx = 0; chrom_idx < chromatograms.size(); ++chrom_idx)
                {
                  if (!chromatograms[chrom_idx].empty())
                  {
                    chromConsumer->consumeChromatogram(chromatograms[chrom_idx]);
                  }
                }

                // write features to output if so desired
                if (store_features)
                {
                  for (FeatureMap::iterator feature_it = featureFile.begin();
                       feature_it != featureFile.end(); ++feature_it)
                  {
                    out_featureFile.push_back(*feature_it);
                  }
                  for (std::vector<ProteinIdentification>::iterator protid_it =
                         featureFile.getProteinIdentifications().begin();
                       protid_it != featureFile.getProteinIdentifications().end();
                       ++protid_it)
                  {
                    out_featureFile.getProteinIdentifications().push_back(*protid_it);
                  }
                  this->setProgress(progress++);
                }
              }
            }

          } // continue 2 (no continue due to OpenMP)
        } // continue 1 (no continue due to OpenMP)
      }
      this->endProgress();
    }

  private:

    /** @brief Select which compounds to analyze in the next batch (and copy to output)
     *
     * This function will select which compounds to analyze in the next batch j
     * and will copy the the corresponding compounds and transitions into the
     * output structure. The output will contain batch_size compounds.
     *
     * @param transition_exp_used_all input (all transitions for this swath)
     * @param transition_exp_used output (will contain only transitions for the next batch)
     * @param batch_size how many compounds per batch
     * @param j batch number (peptides from j*batch_size to j*batch_size+batch_size will be copied)
     *
     * @note The proteins will be copied completely without checking for a match
     *
    */
    void selectCompoundsForBatch_(const OpenSwath::LightTargetedExperiment& transition_exp_used_all,
      OpenSwath::LightTargetedExperiment& transition_exp_used, int batch_size, size_t j)
    {
      // compute batch start/end
      size_t start = j * batch_size;
      size_t end = j * batch_size + batch_size;
      if (end > transition_exp_used_all.compounds.size())
      {
        end = transition_exp_used_all.compounds.size();
      }

      // Create the new, batch-size transition experiment
      transition_exp_used.proteins = transition_exp_used_all.proteins;
      transition_exp_used.compounds.insert(transition_exp_used.compounds.end(),
          transition_exp_used_all.compounds.begin() + start, transition_exp_used_all.compounds.begin() + end);
      copyBatchTransitions_(transition_exp_used.compounds, transition_exp_used_all.transitions, transition_exp_used.transitions);
    }

    /** @brief Copy the required transitions to output
     *
     * Copy all transitions matching to one of the compounds in the selected
     * peptide vector from all_transitions to the output.
     *
     * @param used_compounds Which peptides or metabolites to be used
     * @param all_transitions Transitions vector from which to select transitions
     * @param output Output vector containing matching transitions (taken from all_transitions)
     *
    */
    void copyBatchTransitions_(const std::vector<OpenSwath::LightCompound>& used_compounds,
      const std::vector<OpenSwath::LightTransition>& all_transitions,
      std::vector<OpenSwath::LightTransition>& output)
    {
      std::set<std::string> selected_compounds;
      for (Size i = 0; i < used_compounds.size(); i++)
      {
        selected_compounds.insert(used_compounds[i].id);
      }

      for (Size i = 0; i < all_transitions.size(); i++)
      {
        if (selected_compounds.find(all_transitions[i].peptide_ref) != selected_compounds.end())
        {
          output.push_back(all_transitions[i]);
        }
      }
    }

    /// Simple method to extract chromatograms (for the RT-normalization peptides)
    void simpleExtractChromatograms(const std::vector< OpenSwath::SwathMap > & swath_maps,
      const OpenMS::TargetedExperiment & irt_transitions,
      std::vector< OpenMS::MSChromatogram<> > & chromatograms, const ChromExtractParams & cp)
    {
#ifdef _OPENMP
#pragma omp parallel for
#endif
      for (SignedSize map_idx = 0; map_idx < boost::numeric_cast<SignedSize>(swath_maps.size()); ++map_idx)
      {
        std::vector< OpenMS::MSChromatogram<> > tmp_chromatograms;
        if (!swath_maps[map_idx].ms1) // skip MS1
        {

          TargetedExperiment transition_exp_used;
          OpenSwathHelper::selectSwathTransitions(irt_transitions, transition_exp_used,
              cp.min_upper_edge_dist, swath_maps[map_idx].lower, swath_maps[map_idx].upper);
          if (transition_exp_used.getTransitions().size() > 0) // skip if no transitions found
          {

            std::vector< OpenSwath::ChromatogramPtr > tmp_out;
            std::vector< ChromatogramExtractor::ExtractionCoordinates > coordinates;
            ChromatogramExtractor extractor;
            extractor.prepare_coordinates(tmp_out, coordinates, transition_exp_used, cp.rt_extraction_window, false);
            extractor.extractChromatograms(swath_maps[map_idx].sptr, tmp_out, coordinates, cp.mz_extraction_window,
                cp.ppm, cp.extraction_function);
            extractor.return_chromatogram(tmp_out, coordinates,
                transition_exp_used, SpectrumSettings(), tmp_chromatograms, false);

#ifdef _OPENMP
#pragma omp critical (featureFinder)
#endif
            {
              LOG_DEBUG << "Extracted "  << tmp_chromatograms.size() << " chromatograms from SWATH map " <<
                map_idx << " with m/z " << swath_maps[map_idx].lower << " to " << swath_maps[map_idx].upper << ":" << std::endl;
              for (Size chrom_idx = 0; chrom_idx < tmp_chromatograms.size(); chrom_idx++)
              {
                // Check TIC and remove empty chromatograms (can happen if the
                // extraction window is outside the mass spectrometric acquisition
                // window).
                double tic = std::accumulate(tmp_out[chrom_idx]->getIntensityArray()->data.begin(),
                                             tmp_out[chrom_idx]->getIntensityArray()->data.end(),0.0);
                LOG_DEBUG << "Chromatogram "  << coordinates[chrom_idx].id << " with size "
                  << tmp_out[chrom_idx]->getIntensityArray()->data.size() << " and TIC " << tic  << std::endl;
                if (tic > 0.0)
                {
                  // add the chromatogram to the output
                  chromatograms.push_back(tmp_chromatograms[chrom_idx]);
                }
                else
                {
                  std::cerr << " - Warning: Empty chromatogram " << coordinates[chrom_idx].id << 
                    " detected. Will skip it!" << std::endl;
                }
              }
            }
          }
          else
          {
            LOG_DEBUG << "Extracted no transitions from SWATH map " << map_idx << " with m/z " <<
                swath_maps[map_idx].lower << " to " << swath_maps[map_idx].upper << ":" << std::endl;
          }
        }
      }
    }

    /** @brief Perform RT normalization using the MRMFeatureFinderScoring 
     *
     * @param transition_exp_ The transitions for the normalization peptides
     * @param chromatograms The extracted chromatograms
     * @param min_rsq Minimal R^2 value that is expected for the RT regression
     * @param min_coverage Minimal coverage of the chromatographic space that needs to be achieved
     * @param feature_finder_param Parameter set for the feature finding in chromatographic dimension 
     * @param irt_detection_param Parameter set for the detection of the iRTs (outlier detection, peptides per bin etc)
     * @param swath_maps The raw data for the m/z correction
     * @param mz_correction_function If correction in m/z is desired, which function should be used
     *
     * @note: feature_finder_param are copied because they are changed here.
     *
    */
    TransformationDescription RTNormalization(TargetedExperiment transition_exp_,
            std::vector< OpenMS::MSChromatogram<> > chromatograms, double min_rsq, double min_coverage,
            Param feature_finder_param, const Param& irt_detection_param, 
            std::vector< OpenSwath::SwathMap > & swath_maps, const String & mz_correction_function)
    {
      LOG_DEBUG << "Start of RTNormalization method" << std::endl;
      this->startProgress(0, 1, "Retention time normalization");

      OpenSwath::LightTargetedExperiment targeted_exp;
      OpenSwathDataAccessHelper::convertTargetedExp(transition_exp_, targeted_exp);

      bool estimateBestPeptides = irt_detection_param.getValue("estimateBestPeptides").toBool();
      if (estimateBestPeptides)
      {
        LOG_DEBUG << "Activated the 'estimateBestPeptides' option." << std::endl;
      }

      // 1. Estimate the retention time range of the whole experiment
      std::pair<double,double> RTRange = OpenSwathHelper::estimateRTRange(targeted_exp);
      LOG_DEBUG << "Detected retention time range from " << RTRange.first << " to " << RTRange.second << std::endl;

      // 2. Store the peptide retention times in an intermediate map
      std::map<OpenMS::String, double> PeptideRTMap;
      for (Size i = 0; i < targeted_exp.getCompounds().size(); i++)
      {
        PeptideRTMap[targeted_exp.getCompounds()[i].id] = targeted_exp.getCompounds()[i].rt;
      }

      // 3. Extract the RT pairs from the input data
      OpenSwath::LightTargetedExperiment transition_exp_used = targeted_exp;

      // Change the feature finding parameters:
      //  - no RT score (since we don't know the correct retention time)
      //  - no RT window
      //  - no elution model score
      //  - no peak quality (use all peaks)
      //  - if best peptides should be used, use peak quality
      MRMFeatureFinderScoring featureFinder;
      feature_finder_param.setValue("Scores:use_rt_score", "false");
      feature_finder_param.setValue("Scores:use_elution_model_score", "false");
      feature_finder_param.setValue("rt_extraction_window", -1.0);
      feature_finder_param.setValue("TransitionGroupPicker:PeakPickerMRM:signal_to_noise", 1.0); // set to 1.0 in all cases
      feature_finder_param.setValue("TransitionGroupPicker:compute_peak_quality", "false"); // no peak quality -> take all peaks!
      if (estimateBestPeptides)
      {
        feature_finder_param.setValue("TransitionGroupPicker:compute_peak_quality", "true");
        feature_finder_param.setValue("TransitionGroupPicker:minimal_quality", irt_detection_param.getValue("InitialQualityCutoff"));
      }
      featureFinder.setParameters(feature_finder_param);

      FeatureMap featureFile; // for results
      OpenMS::MRMFeatureFinderScoring::TransitionGroupMapType transition_group_map; // for results
      boost::shared_ptr<MSExperiment<Peak1D> > empty_swath_map(new MSExperiment<Peak1D>); // empty map 
      OpenSwath::SpectrumAccessPtr empty_swath_ptr = SimpleOpenMSSpectraFactory::getSpectrumAccessOpenMSPtr(empty_swath_map);
      TransformationDescription empty_trafo; // empty transformation

      // Prepare the data with the chromatograms
      boost::shared_ptr<MSExperiment<Peak1D> > xic_map(new MSExperiment<Peak1D>); 
      xic_map->setChromatograms(chromatograms);
      OpenSwath::SpectrumAccessPtr chromatogram_ptr = OpenSwath::SpectrumAccessPtr(new OpenMS::SpectrumAccessOpenMS(xic_map));

      featureFinder.setStrictFlag(false); // TODO remove this, it should be strict (e.g. all transitions need to be present for RT norm)
      featureFinder.pickExperiment(chromatogram_ptr, featureFile, transition_exp_used, empty_trafo, empty_swath_ptr, transition_group_map);

      // find most likely correct feature for each group and add it to the
      // "pairs" vector by computing pairs of iRT and real RT. 
      // Note that the quality threshold will only be applied if
      // estimateBestPeptides is true
      std::vector<std::pair<double, double> > pairs; // store the RT pairs to write the output trafoXML
      std::map<std::string, double> res = OpenSwathHelper::simpleFindBestFeature(transition_group_map, 
        estimateBestPeptides, irt_detection_param.getValue("OverallQualityCutoff"));

      for (std::map<std::string, double>::iterator it = res.begin(); it != res.end(); ++it)
      {
        pairs.push_back(std::make_pair(it->second, PeptideRTMap[it->first])); // pair<exp_rt, theor_rt>
      }

      // 4. Correct mz deviations using SwathMapMassCorrection
      SwathMapMassCorrection::correctMZ(transition_group_map, swath_maps, mz_correction_function);

      // 5. Perform the outlier detection
      std::vector<std::pair<double, double> > pairs_corrected;
      String outlier_method = irt_detection_param.getValue("outlierMethod");
      if (outlier_method == "iter_residual" || outlier_method == "iter_jackknife")
      {
        pairs_corrected = MRMRTNormalizer::removeOutliersIterative(pairs, min_rsq, min_coverage,
        irt_detection_param.getValue("useIterativeChauvenet").toBool(), outlier_method);
      }
      else if (outlier_method == "ransac")
      {
        // First, estimate of the maximum deviation from RT that is tolerated:
        //   Because 120 min gradient can have around 4 min elution shift, we use
        //   a default value of 3 % of the gradient to find upper RT threshold (3.6 min).
        double pcnt_rt_threshold = irt_detection_param.getValue("RANSACMaxPercentRTThreshold");
        double max_rt_threshold = (RTRange.second - RTRange.first) * pcnt_rt_threshold / 100.0;

        pairs_corrected = MRMRTNormalizer::removeOutliersRANSAC(pairs, min_rsq, min_coverage,
          irt_detection_param.getValue("RANSACMaxIterations"), max_rt_threshold,
          irt_detection_param.getValue("RANSACSamplingSize"));
      }
      else if (outlier_method == "none") 
      {
        pairs_corrected = pairs;
      }
      else 
      {
        throw Exception::IllegalArgument(__FILE__, __LINE__, OPENMS_PRETTY_FUNCTION,
          String("Illegal argument '") + outlier_method + "' used for outlierMethod (valid: 'iter_residual', 'iter_jackknife', 'ransac', 'none').");
      }

      // 5. Check whether the found peptides fulfill the binned coverage criteria
      // set by the user.
      if (estimateBestPeptides)
      {
        bool enoughPeptides = computeBinnedCoverage(RTRange, pairs_corrected,
          irt_detection_param.getValue("NrRTBins"),
          irt_detection_param.getValue("MinPeptidesPerBin"),
          irt_detection_param.getValue("MinBinsFilled") );

        if (!enoughPeptides)
        {
          throw Exception::IllegalArgument(__FILE__, __LINE__, OPENMS_PRETTY_FUNCTION,
            "There were not enough bins with the minimal number of peptides");
        }
      }

      // store transformation, using a linear model as default
      TransformationDescription trafo_out;
      trafo_out.setDataPoints(pairs_corrected);
      Param model_params;
      model_params.setValue("symmetric_regression", "false");
      String model_type = "linear";
      trafo_out.fitModel(model_type, model_params);

      this->endProgress();
      return trafo_out;
    }

    /// Function to compute the coverage of the iRT peptides across the gradient
    ///   Cmp with RTNormalizer
    bool computeBinnedCoverage(const std::pair<double,double> & rtRange, 
        const std::vector<std::pair<double, double> > & pairs, int nrBins, 
        int minPeptidesPerBin, int minBinsFilled)
    {
      std::vector<int> binCounter(nrBins, 0);
      for (std::vector<std::pair<double, double> >::const_iterator pair_it = pairs.begin(); pair_it != pairs.end(); ++pair_it)
      {
        double normRT = (pair_it->second - rtRange.first) / (rtRange.second - rtRange.first); // compute a value between [0,1)
        normRT *= nrBins;
        int bin = (int)normRT;
        if (bin >= nrBins)
        {
          // this should never happen, but just to make sure
          std::cerr << "OpenSwathWorkflow::countPeptidesInBins : computed bin was too large (" << 
            bin << "), setting it to the maximum of " << nrBins << std::endl;
          bin = nrBins - 1;
        }
        binCounter[ bin ]++;
      }

      int binsFilled = 0;
      for (Size i = 0; i < binCounter.size(); i++)
      {
        LOG_DEBUG <<" In bin " << i << " out of " << binCounter.size() << 
          " we have " << binCounter[i] << " peptides " << std::endl;
        if (binCounter[i] >= minPeptidesPerBin) 
        {
          binsFilled++;
        }
      }

      return (binsFilled >= minBinsFilled);
    }

    /// Helper function to score a set of chromatograms
    /// Will iterate over all assays contained in transition_exp and for each
    /// assay fetch the corresponding chromatograms and find peakgroups.
    ///
    void scoreAllChromatograms(
        const OpenSwath::SpectrumAccessPtr input,
        const OpenSwath::SpectrumAccessPtr swath_map,
        OpenSwath::LightTargetedExperiment& transition_exp,
        const Param& feature_finder_param,
        TransformationDescription trafo, const double rt_extraction_window,
        FeatureMap& output, OpenSwathTSVWriter & tsv_writer, 
        std::map< std::string, OpenSwath::ChromatogramPtr > & ms1_chromatograms,
        bool ms1only = false)
    {
      TransformationDescription trafo_inv = trafo;
      trafo_inv.invert();

      MRMFeatureFinderScoring featureFinder;

      // To ensure multi-threading safe access to the individual spectra, we
      // need to use a light clone of the spectrum access (if multiple threads
      // share a single filestream and call seek on it, chaos will ensue).
      if (use_ms1_traces_)
      {
        OpenSwath::SpectrumAccessPtr threadsafe_ms1 = ms1_map_->lightClone();
        featureFinder.setMS1Map( threadsafe_ms1 );
      }

      MRMTransitionGroupPicker trgroup_picker;

      trgroup_picker.setParameters(feature_finder_param.copy("TransitionGroupPicker:", true));
      featureFinder.setParameters(feature_finder_param);
      featureFinder.prepareProteinPeptideMaps_(transition_exp);

      // Map chromatogram id to sequence number
      std::map<String, int> chromatogram_map;
      for (Size i = 0; i < input->getNrChromatograms(); i++)
      {
        chromatogram_map[input->getChromatogramNativeID(i)] = boost::numeric_cast<int>(i);
      }
      // Map peptide id to sequence number
      std::map<String, int> assay_peptide_map;
      for (Size i = 0; i < transition_exp.getCompounds().size(); i++)
      {
        assay_peptide_map[transition_exp.getCompounds()[i].id] = boost::numeric_cast<int>(i);
      }

      // Map peptide id to corresponding transitions
      typedef std::map<String, std::vector< const TransitionType* > > AssayMapT;
      AssayMapT assay_map;
      // create an entry for each member (ensure there is one even if we don't
      // have any transitions for it, e.g. in the case of ms1 only)
      for (Size i = 0; i < transition_exp.getCompounds().size(); i++)
      {
        assay_map[transition_exp.getCompounds()[i].id] = std::vector< const TransitionType* >();
      }
      for (Size i = 0; i < transition_exp.getTransitions().size(); i++)
      {
        assay_map[transition_exp.getTransitions()[i].getPeptideRef()].push_back(&transition_exp.getTransitions()[i]);
      }

      std::vector<String> to_output;
      // Iterating over all the assays
      for (AssayMapT::iterator assay_it = assay_map.begin(); assay_it != assay_map.end(); ++assay_it)
      {
        // Create new MRMTransitionGroup
        String id = assay_it->first;
        MRMTransitionGroupType transition_group;
        transition_group.setTransitionGroupID(id);
        double expected_rt = transition_exp.getCompounds()[ assay_peptide_map[id] ].rt;
        double precursor_mz = -1;
        // TODO: to get the precursor, we need to have at least one transition ...

        // Go through all transitions, for each transition get chromatogram and
        // the chromatogram and the assay to the MRMTransitionGroup
        for (Size i = 0; i < assay_it->second.size(); i++)
        {
          const TransitionType* transition = assay_it->second[i];
          precursor_mz = transition->getPrecursorMZ();

          // continue if we only have MS1 (we wont have any chromatograms for
          // the transitions)
          if (ms1only) {continue;}

          if (chromatogram_map.find(transition->getNativeID()) == chromatogram_map.end())
          {
            throw Exception::IllegalArgument(__FILE__, __LINE__, OPENMS_PRETTY_FUNCTION,
                "Error, did not find chromatogram for transition " + transition->getNativeID() );
          }

          // Convert chromatogram to MSChromatogram
          OpenSwath::ChromatogramPtr cptr = input->getChromatogramById(chromatogram_map[transition->getNativeID()]);
          MSChromatogram<ChromatogramPeak> chromatogram_old;
          OpenSwathDataAccessHelper::convertToOpenMSChromatogram(cptr, chromatogram_old);
          RichPeakChromatogram chromatogram;

          // Extract and convert chromatogram to input chromatogram
          chromatogram.setMetaValue("product_mz", transition->getProductMZ());
          chromatogram.setMetaValue("precursor_mz", transition->getPrecursorMZ());
          chromatogram.setNativeID(transition->getNativeID());
          double de_normalized_experimental_rt = trafo_inv.apply(expected_rt);
          selectChrom_(chromatogram_old, chromatogram, rt_extraction_window, de_normalized_experimental_rt);

          // Now add the transition and the chromatogram to the MRMTransitionGroup
          transition_group.addTransition(*transition, transition->getNativeID());
          transition_group.addChromatogram(chromatogram, chromatogram.getNativeID());
        }

        // currently .tsv and .featureXML are mutually exclusive
        if (tsv_writer.isActive()) { output.clear(); }

        // Set the MS1 chromatogram, if available
        if (!ms1_chromatograms.empty() && 
            ms1_chromatograms.find(transition_group.getTransitionGroupID()) != ms1_chromatograms.end())
        {
          OpenSwath::ChromatogramPtr cptr = ms1_chromatograms[ transition_group.getTransitionGroupID() ];
          MSChromatogram<ChromatogramPeak> chromatogram_old;
          OpenSwathDataAccessHelper::convertToOpenMSChromatogram(cptr, chromatogram_old);
          RichPeakChromatogram chromatogram;
          selectChrom_(chromatogram_old, chromatogram, -1, -1);
          chromatogram.setMetaValue("precursor_mz", precursor_mz);
          chromatogram.setNativeID(transition_group.getTransitionGroupID() + "_" + "Precursor_i0");
          transition_group.addPrecursorChromatogram(chromatogram, chromatogram.getNativeID());
        }
        // Process the MRMTransitionGroup: find peakgroups and score them
        trgroup_picker.pickTransitionGroup(transition_group);
        featureFinder.scorePeakgroups(transition_group, trafo, swath_map, output, ms1only);

        // Add to the output tsv if given
        if (tsv_writer.isActive())
        {
          const OpenSwath::LightCompound pep = transition_exp.getCompounds()[ assay_peptide_map[id] ];
          const TransitionType* transition = assay_it->second[0];
          to_output.push_back(tsv_writer.prepareLine(pep, transition, output, id));
        }
      }

      // Only write at the very end since this is a step needs a barrier
      if (tsv_writer.isActive())
      {
#ifdef _OPENMP
#pragma omp critical (scoreAll)
#endif
        {
          tsv_writer.writeLines(to_output);
        }
      }
    }

    /** @brief Prepare extraction coordinates for list of chromatograms
     *
     * Creates a set of (empty) chromatograms and extraction coordinates with
     * the correct ids, m/z and retention time start/end points to be extracted
     * by the ChromatogramExtractor.
     *
     * Handles rt extraction windows by calculating the correct transformation
     * for each coordinate.
     *
     * @param transition_exp_used List of transitions to use for extraction
     * @param output_chromatograms List of chromatograms to be filled (should be empty)
     * @param coordinates List of extraction coordinates to be filled (should be empty)
     * @param ms1 Whether to perform MS1 (precursor ion) or MS2 (fragment ion) extraction 
     * @param trafo_inverse Transformation function for RT
     * @param cp Parameters for chromatogram extraction
     *
    */
    void prepare_coordinates_(const OpenSwath::LightTargetedExperiment & transition_exp_used, 
                              std::vector< OpenSwath::ChromatogramPtr > & output_chromatograms, 
                              std::vector< ChromatogramExtractorAlgorithm::ExtractionCoordinates > & coordinates, 
                              const bool ms1,
                              const TransformationDescription trafo_inverse, 
                              const ChromExtractParams & cp) const
    {
      if (cp.rt_extraction_window < 0)
      {
        prepare_coordinates_(transition_exp_used, output_chromatograms, coordinates, cp.rt_extraction_window, ms1);
      }
      else
      {
        // Use an rt extraction window of 0.0 which will just write the retention time in start / end positions
        // Then correct the start/end positions and add the extra_rt_extract parameter
        prepare_coordinates_(transition_exp_used, output_chromatograms, coordinates, 0.0, ms1);
        for (std::vector< ChromatogramExtractor::ExtractionCoordinates >::iterator it = coordinates.begin(); it != coordinates.end(); ++it)
        {
          it->rt_start = trafo_inverse.apply(it->rt_start) - (cp.rt_extraction_window + cp.extra_rt_extract)/ 2.0;
          it->rt_end = trafo_inverse.apply(it->rt_end) + (cp.rt_extraction_window + cp.extra_rt_extract)/ 2.0;
        }
      }
    }

    /** @brief Prepare extraction coordinates for list of chromatograms
     *
     * Creates a set of (empty) chromatograms and extraction coordinates with
     * the correct ids, m/z and retention time start/end points to be extracted
     * by the ChromatogramExtractor.
     *
     * @param transition_exp_used List of transitions to use for extraction
     * @param output_chromatograms List of chromatograms to be filled (should be empty)
     * @param coordinates List of extraction coordinates to be filled (should be empty)
     * @param rt_extraction_window Size of RT extraction window
     * @param ms1 Whether to perform MS1 (precursor ion) or MS2 (fragment ion) extraction 
     *
    */
    void prepare_coordinates_(const OpenSwath::LightTargetedExperiment & transition_exp_used, 
                             std::vector< OpenSwath::ChromatogramPtr > & output_chromatograms, 
                             std::vector< ChromatogramExtractorAlgorithm::ExtractionCoordinates > & coordinates, 
                             const double rt_extraction_window, 
                             const bool ms1) const
    {
      // hash of the peptide reference containing all transitions
      std::map<String, std::vector<const OpenSwath::LightTransition*> > peptide_trans_map;
      for (Size i = 0; i < transition_exp_used.getTransitions().size(); i++)
      {
        peptide_trans_map[transition_exp_used.getTransitions()[i].getPeptideRef()].push_back(&transition_exp_used.getTransitions()[i]);
      }
      std::map<String, const OpenSwath::LightCompound*> trans_peptide_map;
      for (Size i = 0; i < transition_exp_used.getCompounds().size(); i++)
      {
        trans_peptide_map[transition_exp_used.getCompounds()[i].id] = &transition_exp_used.getCompounds()[i];
      }

      // Determine iteration size: 
      // When extracting MS1/precursor transitions, we iterate over compounds.
      // Otherwise (for SWATH/fragment ions), we iterate over the transitions.
      Size itersize;
      if (ms1) {itersize = transition_exp_used.getCompounds().size();}
      else     {itersize = transition_exp_used.getTransitions().size();}

      for (Size i = 0; i < itersize; i++)
      {
        OpenSwath::ChromatogramPtr s(new OpenSwath::Chromatogram);
        output_chromatograms.push_back(s);

        ChromatogramExtractor::ExtractionCoordinates coord;
        OpenSwath::LightCompound pep;
        OpenSwath::LightTransition transition;

        if (ms1)
        {
          pep = transition_exp_used.getCompounds()[i];

          // Catch cases where a compound has no transitions
          if (peptide_trans_map.count(pep.id) == 0 )
          {
            LOG_INFO << "Warning: no transitions found for compound " << pep.id << std::endl;
            coord.rt_start = -1;
            coord.rt_end = -2; // create negative range
            coord.id = pep.id;
            coordinates.push_back(coord);
            continue;
          }

          // This is slightly awkward but the m/z of the precursor is *not*
          // stored in the precursor object but only in the transition object
          // itself. So we have to get the first transition to look it up.
          transition = (*peptide_trans_map[pep.id][0]);
          coord.mz = transition.getPrecursorMZ();
          coord.id = pep.id;
        }
        else
        {
          transition = transition_exp_used.getTransitions()[i];
          pep = (*trans_peptide_map[transition.getPeptideRef()]);
          coord.mz = transition.getProductMZ();
          coord.id = transition.getNativeID();
        }

        double rt = pep.rt;
        coord.rt_start = rt - rt_extraction_window / 2.0;
        coord.rt_end = rt + rt_extraction_window / 2.0;
        coordinates.push_back(coord);
      }

      // sort result
      std::sort(coordinates.begin(), coordinates.end(), ChromatogramExtractor::ExtractionCoordinates::SortExtractionCoordinatesByMZ);
    }

    void selectChrom_(const MSChromatogram<ChromatogramPeak>& chromatogram_old,
                      MSSpectrum<ChromatogramPeak>& chromatogram,
                      double rt_extraction_window,
                      double center_rt)
    {
      double rt_max = center_rt + rt_extraction_window;
      double rt_min = center_rt - rt_extraction_window;
      for (MSChromatogram<ChromatogramPeak>::const_iterator it = chromatogram_old.begin(); it != chromatogram_old.end(); ++it)
      {
        if (rt_extraction_window >= 0 && (it->getRT() < rt_min || it->getRT() > rt_max))
        {
          continue;
        }
        ChromatogramPeak peak;
        peak.setMZ(it->getRT());
        peak.setIntensity(it->getIntensity());
        chromatogram.push_back(peak);
      }
    }

  private:
    /**
     * @brief Spectrum Access to the MS1 map (note that this is *not* threadsafe!)
     *
     * @note This pointer is not threadsafe, please use the lightClone() function to create a copy for each thread
     * @note This pointer may be NULL if use_ms1_traces_ is set to false
     *
     */
    OpenSwath::SpectrumAccessPtr ms1_map_;

    /// Whether to use the MS1 traces
    bool use_ms1_traces_;

  };

}

=======
>>>>>>> ad76b431
// OpenMS base classes
#include <OpenMS/APPLICATIONS/TOPPBase.h>
#include <OpenMS/CONCEPT/ProgressLogger.h>

//-------------------------------------------------------------
//Doxygen docu
//-------------------------------------------------------------

/**
  @page UTILS_OpenSwathWorkflow OpenSwathWorkflow

  @brief Complete workflow to run OpenSWATH

  This implements the OpenSwath workflow as described in Rost and Rosenberger
  et al. (Nature Biotechnology, 2014) and provides a complete, integrated
  analysis tool without the need to run multiple tools consecutively.

  It executes the following steps in order:

  <ul>
    <li>Reading of input files, which can be provided as one single mzML or multiple "split" mzMLs (one per SWATH)</li>
    <li>Computing the retention time transformation using RT-normalization peptides</li>
    <li>Reading of the transition list</li>
    <li>Extracting the specified transitions</li>
    <li>Scoring the peak groups in the extracted ion chromatograms (XIC)</li>
    <li>Reporting the peak groups and the chromatograms</li>
  </ul>

  See below or have a look at the INI file (via "OpenSwathWorkflow -write_ini myini.ini") for available parameters and more functionality.

  <h3>Input: SWATH maps and transition list </h3>
  SWATH maps can be provided as mzML files, either as single file directly from
  the machine (this assumes that the SWATH method has 1 MS1 and then n MS2
  spectra which are ordered the same way for each cycle). E.g. a valid method
  would be MS1, MS2 [400-425], MS2 [425-450], MS1, MS2 [400-425], MS2 [425-450]
  while an invalid method would be MS1, MS2 [400-425], MS2 [425-450], MS1, MS2
  [425-450], MS2 [400-425] where MS2 [xx-yy] indicates an MS2 scan with an
  isolation window starting at xx and ending at yy. OpenSwathWorkflow will try
  to read the SWATH windows from the data, if this is not possible please
  provide a tab-separated list with the correct windows using the
  -swath_windows_file parameter (this is recommended). Note that the software
  expects extraction windows (e.g. which peptides to extract from
  which window) which cannot have overlaps, otherwise peptides will be
  extracted from two different windwos.

  Alternatively, a set of split files (n+1 mzML files) can be provided, each
  containing one SWATH map (or MS1 map).

  Since the file size can become rather large, it is recommended to not load the
  whole file into memory but rather cache it somewhere on the disk using a
  fast-access data format. This can be specified using the -readOptions cache
  parameter (this is recommended!).

  <h3>Parameters</h3>
  The current parameters are optimized for 2 hour gradients on SCIEX 5600 /
  6600 TripleTOF instruments with a peak width of around 30 seconds using iRT
  peptides.  If your chromatography differs, please consider adjusting
  -Scoring:TransitionGroupPicker:min_peak_width  to allow for smaller or larger
  peaks and adjust the -rt_extraction_window to use a different extraction
  window for the retention time. In m/z domain, it consider adjusting
  -mz_extraction_window to your instrument resolution, which can be in Th or
  ppm (using -ppm).

  Furthermore, if you wish to use MS1 information, use the -use_ms1_traces flag
  and provide an MS1 map in addition to the SWATH data.

  If you encounter issues with peak picking, try to disable peak filtering by
  setting -Scoring:TransitionGroupPicker:compute_peak_quality false which will
  disable the filtering of peaks by chromatographic quality. Furthermore, you
  can adjust the smoothing parameters for the peak picking, by adjusting
  -Scoring:TransitionGroupPicker:PeakPickerMRM:sgolay_frame_length or using a
  Gaussian smoothing based on your estimated peak width. Adjusting the signal
  to noise threshold will make the peaks wider or smaller.

  <h3>Output: Feature list and chromatograms </h3>
  The output of the OpenSwathWorkflow is a feature list, either as FeatureXML
  or as tsv (use -out_features or -out_tsv) while the latter is more memory
  friendly. If you analyze large dataset, it is recommended to only use
  -out_tsv and not -out_features. For downstream analysis (e.g. using mProphet or pyProphet)
  also the -out_tsv format is recommended.

  The feature list generated by -out_tsv is a tab-separated file. It can be
  used directly as input to the mProphet or pyProphet (a Python
  re-implementation of mProphet) software tool, see Reiter et al (2011, Nature
  Methods).

  In addition, the extracted chromatograms can be written out using the
  -out_chrom parameter.

  <h4> Feature list output format </h4>

  The tab-separated feature output contains the following information:

<CENTER>
  <table>
    <tr>
      <td ALIGN = "left" BGCOLOR="#EBEBEB"> Header row </td>
      <td ALIGN = "left" BGCOLOR="#EBEBEB"> Format </td>
      <td ALIGN = "left" BGCOLOR="#EBEBEB"> Description </td>
    </tr>
    <tr>
      <td VALIGN="middle" ALIGN = "left" ROWSPAN=1> transition_group_id </td>
      <td VALIGN="middle" ALIGN = "left" ROWSPAN=1> String </td>
      <td VALIGN="middle" ALIGN = "left" ROWSPAN=1> A unique id for the transition group (all chromatographic traces that are analyzed together)</td>
    </tr>

    <tr>
      <td VALIGN="middle" ALIGN = "left" ROWSPAN=1> peptide_group_label </td>
      <td VALIGN="middle" ALIGN = "left" ROWSPAN=1> String </td>
      <td VALIGN="middle" ALIGN = "left" ROWSPAN=1> A unique id for the peptide group (will be the same for each charge state and heavy/light status) </td>
    </tr>

    <tr>
      <td VALIGN="middle" ALIGN = "left" ROWSPAN=1> run_id </td>
      <td VALIGN="middle" ALIGN = "left" ROWSPAN=1> String </td>
      <td VALIGN="middle" ALIGN = "left" ROWSPAN=1> An identifier for the run (currently always 0)</td>
    </tr>

    <tr>
      <td VALIGN="middle" ALIGN = "left" ROWSPAN=1> filename </td>
      <td VALIGN="middle" ALIGN = "left" ROWSPAN=1> String </td>
      <td VALIGN="middle" ALIGN = "left" ROWSPAN=1> The input filename </td>
    </tr>

    <tr>
      <td VALIGN="middle" ALIGN = "left" ROWSPAN=1> RT </td>
      <td VALIGN="middle" ALIGN = "left" ROWSPAN=1> Float </td>
      <td VALIGN="middle" ALIGN = "left" ROWSPAN=1> Peak group retention time </td>
    </tr>

    <tr>
      <td VALIGN="middle" ALIGN = "left" ROWSPAN=1> id </td>
      <td VALIGN="middle" ALIGN = "left" ROWSPAN=1> String </td>
      <td VALIGN="middle" ALIGN = "left" ROWSPAN=1> A unique identifier for the peak group</td>
    </tr>

    <tr>
      <td VALIGN="middle" ALIGN = "left" ROWSPAN=1> Sequence </td>
      <td VALIGN="middle" ALIGN = "left" ROWSPAN=1> String </td>
      <td VALIGN="middle" ALIGN = "left" ROWSPAN=1> Peptide sequence (no modifications) </td>
    </tr>

    <tr>
      <td VALIGN="middle" ALIGN = "left" ROWSPAN=1> FullPeptideName </td>
      <td VALIGN="middle" ALIGN = "left" ROWSPAN=1> String </td>
      <td VALIGN="middle" ALIGN = "left" ROWSPAN=1> Full peptide sequence including modifications in Unimod format</td>
    </tr>

    <tr>
      <td VALIGN="middle" ALIGN = "left" ROWSPAN=1> Charge </td>
      <td VALIGN="middle" ALIGN = "left" ROWSPAN=1> Int </td>
      <td VALIGN="middle" ALIGN = "left" ROWSPAN=1> Assumed charge state</td>
    </tr>

    <tr>
      <td VALIGN="middle" ALIGN = "left" ROWSPAN=1> m/z </td>
      <td VALIGN="middle" ALIGN = "left" ROWSPAN=1> Float </td>
      <td VALIGN="middle" ALIGN = "left" ROWSPAN=1> Precursor m/z</td>
    </tr>

    <tr>
      <td VALIGN="middle" ALIGN = "left" ROWSPAN=1> Intensity </td>
      <td VALIGN="middle" ALIGN = "left" ROWSPAN=1> Float </td>
      <td VALIGN="middle" ALIGN = "left" ROWSPAN=1> Peak group intensity (sum of all transitions)</td>
    </tr>

    <tr>
      <td VALIGN="middle" ALIGN = "left" ROWSPAN=1> ProteinName </td>
      <td VALIGN="middle" ALIGN = "left" ROWSPAN=1> String </td>
      <td VALIGN="middle" ALIGN = "left" ROWSPAN=1> Name of the associated protein</td>
    </tr>

    <tr>
      <td VALIGN="middle" ALIGN = "left" ROWSPAN=1> decoy </td>
      <td VALIGN="middle" ALIGN = "left" ROWSPAN=1> String </td>
      <td VALIGN="middle" ALIGN = "left" ROWSPAN=1> Whether the transition is decoy or not (0 = false, 1 = true) </td>
    </tr>

    <tr>
      <td VALIGN="middle" ALIGN = "left" ROWSPAN=1> assay_rt </td>
      <td VALIGN="middle" ALIGN = "left" ROWSPAN=1> Float </td>
      <td VALIGN="middle" ALIGN = "left" ROWSPAN=1> The expected RT in seconds (based on normalized iRT value) </td>
    </tr>

    <tr>
      <td VALIGN="middle" ALIGN = "left" ROWSPAN=1> delta_rt </td>
      <td VALIGN="middle" ALIGN = "left" ROWSPAN=1> Float </td>
      <td VALIGN="middle" ALIGN = "left" ROWSPAN=1> The difference between the expected RT and the peak group RT in seconds </td>
    </tr>

    <tr>
      <td VALIGN="middle" ALIGN = "left" ROWSPAN=1> leftWidth </td>
      <td VALIGN="middle" ALIGN = "left" ROWSPAN=1> Float </td>
      <td VALIGN="middle" ALIGN = "left" ROWSPAN=1> The start of the peak group (left side) in seconds </td>
    </tr>

    <tr>
      <td VALIGN="middle" ALIGN = "left" ROWSPAN=1> main_var_xx_swath_prelim_score </td>
      <td VALIGN="middle" ALIGN = "left" ROWSPAN=1> Float </td>
      <td VALIGN="middle" ALIGN = "left" ROWSPAN=1> Initial score </td>
    </tr>

    <tr>
      <td VALIGN="middle" ALIGN = "left" ROWSPAN=1> norm_RT </td>
      <td VALIGN="middle" ALIGN = "left" ROWSPAN=1> Float </td>
      <td VALIGN="middle" ALIGN = "left" ROWSPAN=1> The peak group retention time in normalized (iRT) space </td>
    </tr>

    <tr>
      <td VALIGN="middle" ALIGN = "left" ROWSPAN=1> nr_peaks </td>
      <td VALIGN="middle" ALIGN = "left" ROWSPAN=1> Int </td>
      <td VALIGN="middle" ALIGN = "left" ROWSPAN=1> The number of transitions used </td>
    </tr>

    <tr>
      <td VALIGN="middle" ALIGN = "left" ROWSPAN=1> peak_apices_sum </td>
      <td VALIGN="middle" ALIGN = "left" ROWSPAN=1> Float </td>
      <td VALIGN="middle" ALIGN = "left" ROWSPAN=1> The sum of all peak apices (may be used as alternative intensity) </td>
    </tr>

    <tr>
      <td VALIGN="middle" ALIGN = "left" ROWSPAN=1> potentialOutlier </td>
      <td VALIGN="middle" ALIGN = "left" ROWSPAN=1> String </td>
      <td VALIGN="middle" ALIGN = "left" ROWSPAN=1> Potential outlier transitions (or "none" if none was detected)</td>
    </tr>

    <tr>
      <td VALIGN="middle" ALIGN = "left" ROWSPAN=1> rightWidth </td>
      <td VALIGN="middle" ALIGN = "left" ROWSPAN=1> Float </td>
      <td VALIGN="middle" ALIGN = "left" ROWSPAN=1> The end of the peak group (left side) in seconds </td>
    </tr>

    <tr>
      <td VALIGN="middle" ALIGN = "left" ROWSPAN=1> rt_score </td>
      <td VALIGN="middle" ALIGN = "left" ROWSPAN=1> Float </td>
      <td VALIGN="middle" ALIGN = "left" ROWSPAN=1> The raw RT score (unnormalized) </td>
    </tr>

    <tr>
      <td VALIGN="middle" ALIGN = "left" ROWSPAN=1> sn_ratio </td>
      <td VALIGN="middle" ALIGN = "left" ROWSPAN=1> Float </td>
      <td VALIGN="middle" ALIGN = "left" ROWSPAN=1> The raw S/N ratio </td>
    </tr>

    <tr>
      <td VALIGN="middle" ALIGN = "left" ROWSPAN=1> total_xic </td>
      <td VALIGN="middle" ALIGN = "left" ROWSPAN=1> Float </td>
      <td VALIGN="middle" ALIGN = "left" ROWSPAN=1> The total XIC of the chromatogram </td>
    </tr>

    <tr>
      <td VALIGN="middle" ALIGN = "left" ROWSPAN=1> var_... </td>
      <td VALIGN="middle" ALIGN = "left" ROWSPAN=1> Float </td>
      <td VALIGN="middle" ALIGN = "left" ROWSPAN=1> One of multiple sub-scores used by OpenSWATH to describe the peak group </td>
    </tr>

    <tr>
      <td VALIGN="middle" ALIGN = "left" ROWSPAN=1> aggr_prec_Peak_Area </td>
      <td VALIGN="middle" ALIGN = "left" ROWSPAN=1> String </td>
      <td VALIGN="middle" ALIGN = "left" ROWSPAN=1> Intensity (peak area) of MS1 traces separated by semicolon </td>
    </tr>

    <tr>
      <td VALIGN="middle" ALIGN = "left" ROWSPAN=1> aggr_prec_Peak_Apex </td>
      <td VALIGN="middle" ALIGN = "left" ROWSPAN=1> String </td>
      <td VALIGN="middle" ALIGN = "left" ROWSPAN=1> Intensity (peak apex) of MS1 traces separated by semicolon </td>
    </tr>
    <tr>
      <td VALIGN="middle" ALIGN = "left" ROWSPAN=1> aggr_prec_Fragment_Annotation </td>
      <td VALIGN="middle" ALIGN = "left" ROWSPAN=1> String </td>
      <td VALIGN="middle" ALIGN = "left" ROWSPAN=1> Annotation of MS1 traces separated by semicolon </td>
    </tr>
    <tr>
      <td VALIGN="middle" ALIGN = "left" ROWSPAN=1> aggr_Peak_Area </td>
      <td VALIGN="middle" ALIGN = "left" ROWSPAN=1> String </td>
      <td VALIGN="middle" ALIGN = "left" ROWSPAN=1> Intensity (peak area) of fragment ion traces separated by semicolon </td>
    </tr>
    <tr>
      <td VALIGN="middle" ALIGN = "left" ROWSPAN=1> aggr_Peak_Apex </td>
      <td VALIGN="middle" ALIGN = "left" ROWSPAN=1> String </td>
      <td VALIGN="middle" ALIGN = "left" ROWSPAN=1> Intensity (peak apex) of fragment ion traces separated by semicolon </td>
    </tr>
    <tr>
      <td VALIGN="middle" ALIGN = "left" ROWSPAN=1> aggr_Fragment_Annotation </td>
      <td VALIGN="middle" ALIGN = "left" ROWSPAN=1> String </td>
      <td VALIGN="middle" ALIGN = "left" ROWSPAN=2> Annotation of fragment ion traces separated by semicolon </td>
    </tr>


  </table>
</CENTER>

  <B>The command line parameters of this tool are:</B>
  @verbinclude UTILS_OpenSwathWorkflow.cli
  <B>INI file documentation of this tool:</B>
  @htmlinclude UTILS_OpenSwathWorkflow.html

*/

// We do not want this class to show up in the docu:
/// @cond TOPPCLASSES
class TOPPOpenSwathWorkflow
  : public TOPPBase
{
public:

  TOPPOpenSwathWorkflow()
    : TOPPBase("OpenSwathWorkflow", "Complete workflow to run OpenSWATH", false)
  {
  }

protected:

  void registerOptionsAndFlags_()
  {
    registerInputFileList_("in", "<files>", StringList(), "Input files separated by blank");
    setValidFormats_("in", ListUtils::create<String>("mzML,mzXML"));

    registerInputFile_("tr", "<file>", "", "transition file ('TraML','tsv' or 'csv')");
    setValidFormats_("tr", ListUtils::create<String>("traML,tsv,csv"));
    registerStringOption_("tr_type", "<type>", "", "input file type -- default: determined from file extension or content\n", false);
    setValidStrings_("tr_type", ListUtils::create<String>("traML,tsv,csv"));

    // one of the following two needs to be set
    registerInputFile_("tr_irt", "<file>", "", "transition file ('TraML')", false);
    setValidFormats_("tr_irt", ListUtils::create<String>("traML"));

    registerInputFile_("rt_norm", "<file>", "", "RT normalization file (how to map the RTs of this run to the ones stored in the library). If set, tr_irt may be omitted.", false, true);
    setValidFormats_("rt_norm", ListUtils::create<String>("trafoXML"));

    registerInputFile_("swath_windows_file", "<file>", "", "Optional, tab separated file containing the SWATH windows for extraction: lower_offset upper_offset \\newline 400 425 \\newline ... Note that the first line is a header and will be skipped.", false, true);
    registerFlag_("sort_swath_maps", "Sort of input SWATH files when matching to SWATH windows from swath_windows_file", true);

    registerFlag_("use_ms1_traces", "Extract the precursor ion trace(s) and use for scoring", true);
    registerFlag_("enable_uis_scoring", "Enable additional scoring of identification assays", true);

    // one of the following two needs to be set
    registerOutputFile_("out_features", "<file>", "", "output file", false);
    setValidFormats_("out_features", ListUtils::create<String>("featureXML"));

    registerStringOption_("out_tsv", "<file>", "", "TSV output file (mProphet compatible)", false);

    registerOutputFile_("out_chrom", "<file>", "", "Also output all computed chromatograms (chrom.mzML) output", false, true);
    setValidFormats_("out_chrom", ListUtils::create<String>("mzML"));

    registerDoubleOption_("min_upper_edge_dist", "<double>", 0.0, "Minimal distance to the edge to still consider a precursor, in Thomson", false, true);
    registerDoubleOption_("rt_extraction_window", "<double>", 600.0, "Only extract RT around this value (-1 means extract over the whole range, a value of 600 means to extract around +/- 300 s of the expected elution).", false);
    registerDoubleOption_("extra_rt_extraction_window", "<double>", 0.0, "Output an XIC with a RT-window that by this much larger (e.g. to visually inspect a larger area of the chromatogram)", false, true);
    registerDoubleOption_("mz_extraction_window", "<double>", 0.05, "Extraction window used (in Thomson, to use ppm see -ppm flag)", false);
    setMinFloat_("mz_extraction_window", 0.0);
    setMinFloat_("extra_rt_extraction_window", 0.0);
    registerFlag_("ppm", "m/z extraction_window is in ppm");
    registerFlag_("sonar", "data is scanning SWATH data");

    registerDoubleOption_("min_rsq", "<double>", 0.95, "Minimum r-squared of RT peptides regression", false, true);
    registerDoubleOption_("min_coverage", "<double>", 0.6, "Minimum relative amount of RT peptides to keep", false, true);

    registerFlag_("split_file_input", "The input files each contain one single SWATH (alternatively: all SWATH are in separate files)", true);
    registerFlag_("use_elution_model_score", "Turn on elution model score (EMG fit to peak)", true);

    registerStringOption_("readOptions", "<name>", "normal", "Whether to run OpenSWATH directly on the input data, cache data to disk first or to perform a datareduction step first. If you choose cache, make sure to also set tempDirectory", false, true);
    setValidStrings_("readOptions", ListUtils::create<String>("normal,cache,cacheWorkingInMemory,workingInMemory"));

    registerStringOption_("mz_correction_function", "<name>", "none", "Use the retention time normalization peptide MS2 masses to perform a mass correction (linear, weighted by intensity linear or quadratic) of all spectra.", false, true);
    setValidStrings_("mz_correction_function", ListUtils::create<String>("none,unweighted_regression,weighted_regression,quadratic_regression,weighted_quadratic_regression,weighted_quadratic_regression_delta_ppm,quadratic_regression_delta_ppm"));
    registerDoubleOption_("irt_mz_extraction_window", "<double>", 0.05, "Extraction window used for iRT and m/z correction (in Thomson, use ppm use -ppm flag)", false, true);
    registerFlag_("ppm_irtwindow", "iRT m/z extraction_window is in ppm", true);

    // TODO terminal slash !
    registerStringOption_("tempDirectory", "<tmp>", "/tmp/", "Temporary directory to store cached files for example", false, true);

    registerStringOption_("extraction_function", "<name>", "tophat", "Function used to extract the signal", false, true);
    setValidStrings_("extraction_function", ListUtils::create<String>("tophat,bartlett"));

    registerIntOption_("batchSize", "<number>", 0, "The batch size of chromatograms to process (0 means to only have one batch, sensible values are around 500-1000)", false, true);
    setMinInt_("batchSize", 0);

    registerSubsection_("Scoring", "Scoring parameters section");

    registerSubsection_("outlierDetection", "Parameters for the outlierDetection for iRT petides. Outlier detection can be done iteratively (by default) which removes one outlier per iteration or using the RANSAC algorithm.");
  }

  Param getSubsectionDefaults_(const String& name) const
  {
    if (name == "Scoring")
    {
      // set sensible default parameters
      Param feature_finder_param = MRMFeatureFinderScoring().getDefaults();
      feature_finder_param.remove("rt_extraction_window");
      feature_finder_param.setValue("rt_normalization_factor", 100.0); // for iRT peptides between 0 and 100 (more or less)

      feature_finder_param.setValue("TransitionGroupPicker:min_peak_width", 14.0);
      feature_finder_param.setValue("TransitionGroupPicker:recalculate_peaks", "true");
      feature_finder_param.setValue("TransitionGroupPicker:compute_peak_quality", "true");
      feature_finder_param.setValue("TransitionGroupPicker:minimal_quality", -1.5);
      feature_finder_param.setValue("TransitionGroupPicker:background_subtraction", "none");
      feature_finder_param.remove("TransitionGroupPicker:stop_after_intensity_ratio");

      // Peak Picker
      feature_finder_param.setValue("TransitionGroupPicker:PeakPickerMRM:use_gauss", "false");
      feature_finder_param.setValue("TransitionGroupPicker:PeakPickerMRM:sgolay_polynomial_order", 3);
      feature_finder_param.setValue("TransitionGroupPicker:PeakPickerMRM:sgolay_frame_length", 11);
      feature_finder_param.setValue("TransitionGroupPicker:PeakPickerMRM:peak_width", -1.0);
      feature_finder_param.setValue("TransitionGroupPicker:PeakPickerMRM:remove_overlapping_peaks", "true");
      feature_finder_param.setValue("TransitionGroupPicker:PeakPickerMRM:write_sn_log_messages", "false"); // no log messages
      // TODO it seems that the legacy method produces slightly larger peaks, e.g. it will not cut off peaks too early
      // however the same can be achieved by using a relatively low SN cutoff in the -Scoring:TransitionGroupPicker:PeakPickerMRM:signal_to_noise 0.5
      feature_finder_param.setValue("TransitionGroupPicker:recalculate_peaks_max_z", 0.75);
      feature_finder_param.setValue("TransitionGroupPicker:PeakPickerMRM:method", "corrected");
      feature_finder_param.setValue("TransitionGroupPicker:PeakPickerMRM:signal_to_noise", 0.1);
      feature_finder_param.setValue("TransitionGroupPicker:PeakPickerMRM:gauss_width", 30.0);
      feature_finder_param.setValue("uis_threshold_sn",-1);
      feature_finder_param.setValue("uis_threshold_peak_area",0);
      feature_finder_param.remove("TransitionGroupPicker:PeakPickerMRM:sn_win_len");
      feature_finder_param.remove("TransitionGroupPicker:PeakPickerMRM:sn_bin_count");
      feature_finder_param.remove("TransitionGroupPicker:PeakPickerMRM:stop_after_feature");

      // EMG Scoring - turn off by default since it is very CPU-intensive
      feature_finder_param.remove("Scores:use_elution_model_score");
      feature_finder_param.setValue("EMGScoring:max_iteration", 10);
      feature_finder_param.remove("EMGScoring:interpolation_step");
      feature_finder_param.remove("EMGScoring:tolerance_stdev_bounding_box");
      feature_finder_param.remove("EMGScoring:deltaAbsError");

      // remove these parameters
      feature_finder_param.remove("add_up_spectra");
      feature_finder_param.remove("spacing_for_spectra_resampling");
      feature_finder_param.remove("EMGScoring:statistics:mean");
      feature_finder_param.remove("EMGScoring:statistics:variance");
      return feature_finder_param;
    }
    else if (name == "outlierDetection")
    {
      Param p;
      p.setValue("outlierMethod", "iter_residual", "Which outlier detection method to use (valid: 'iter_residual', 'iter_jackknife', 'ransac', 'none'). Iterative methods remove one outlier at a time. Jackknife approach optimizes for maximum r-squared improvement while 'iter_residual' removes the datapoint with the largest residual error (removal by residual is computationally cheaper, use this with lots of peptides).");
      p.setValidStrings("outlierMethod", ListUtils::create<String>("iter_residual,iter_jackknife,ransac,none"));

      p.setValue("useIterativeChauvenet", "false", "Whether to use Chauvenet's criterion when using iterative methods. This should be used if the algorithm removes too many datapoints but it may lead to true outliers being retained.");
      p.setValidStrings("useIterativeChauvenet", ListUtils::create<String>("true,false"));

      p.setValue("RANSACMaxIterations", 1000, "Maximum iterations for the RANSAC outlier detection algorithm.");
      p.setValue("RANSACMaxPercentRTThreshold", 3, "Maximum threshold in RT dimension for the RANSAC outlier detection algorithm (in percent of the total gradient). Default is set to 3% which is around +/- 4 minutes on a 120 gradient.");
      p.setValue("RANSACSamplingSize", 10, "Sampling size of data points per iteration for the RANSAC outlier detection algorithm.");

      p.setValue("estimateBestPeptides", "false", "Whether the algorithms should try to choose the best peptides based on their peak shape for normalization. Use this option you do not expect all your peptides to be detected in a sample and too many 'bad' peptides enter the outlier removal step (e.g. due to them being endogenous peptides or using a less curated list of peptides).");
      p.setValidStrings("estimateBestPeptides", ListUtils::create<String>("true,false"));

      p.setValue("InitialQualityCutoff", 0.5, "The initial overall quality cutoff for a peak to be scored (range ca. -2 to 2)");
      p.setValue("OverallQualityCutoff", 5.5, "The overall quality cutoff for a peak to go into the retention time estimation (range ca. 0 to 10)");
      p.setValue("NrRTBins", 10, "Number of RT bins to use to compute coverage. This option should be used to ensure that there is a complete coverage of the RT space (this should detect cases where only a part of the RT gradient is actually covered by normalization peptides)");
      p.setValue("MinPeptidesPerBin", 1, "Minimal number of peptides that are required for a bin to counted as 'covered'");
      p.setValue("MinBinsFilled", 8, "Minimal number of bins required to be covered");
      return p;
    }
    else
    {
      throw Exception::InvalidValue(__FILE__, __LINE__, OPENMS_PRETTY_FUNCTION, "Unknown subsection", name);
    }
  }

  void loadSwathFiles(StringList& file_list, bool split_file, String tmp, String readoptions,
    boost::shared_ptr<ExperimentalSettings > & exp_meta,
    std::vector< OpenSwath::SwathMap > & swath_maps)
  {
    SwathFile swath_file;
    swath_file.setLogType(log_type_);

    if (split_file || file_list.size() > 1)
    {
      // TODO cannot use data reduction here any more ...
      swath_maps = swath_file.loadSplit(file_list, tmp, exp_meta, readoptions);
    }
    else
    {
      FileTypes::Type in_file_type = FileTypes::nameToType(file_list[0]);
      if (in_file_type == FileTypes::MZML || file_list[0].suffix(4).toLower() == "mzml"
        || file_list[0].suffix(7).toLower() == "mzml.gz"  )
      {
        swath_maps = swath_file.loadMzML(file_list[0], tmp, exp_meta, readoptions);
      }
      else if (in_file_type == FileTypes::MZXML || file_list[0].suffix(5).toLower() == "mzxml"
        || file_list[0].suffix(8).toLower() == "mzxml.gz"  )
      {
        swath_maps = swath_file.loadMzXML(file_list[0], tmp, exp_meta, readoptions);
      }
      else
      {
        throw Exception::IllegalArgument(__FILE__, __LINE__, OPENMS_PRETTY_FUNCTION,
            "Input file needs to have ending mzML or mzXML");
      }
    }
  }

  /**
   * @brief Load the retention time transformation file
   *
   * This function will create the retention time transformation either by
   * loading a provided .trafoXML file or determine it from the data itself by
   * extracting the transitions specified in the irt_tr_file TraML file.
   *
   * @param trafo_in Input trafoXML file (if not empty, transformation will be
   *                 loaded from this file)
   * @param irt_tr_file  Input TraML file containing transitions (if trafo_in
   *                     is empty, this file will be loaded and transitions
   *                     will be extracted)
   * @param swath_maps The raw data (swath maps)
   * @param min_rsq Minimal R^2 value that is expected for the RT regression
   * @param min_coverage Minimal coverage of the chromatographic space that needs to be achieved
   * @param feature_finder_param Parameter set for the feature finding in chromatographic dimension
   * @param cp_irt Parameter set for the chromatogram extraction
   * @param irt_detection_param Parameter set for the detection of the iRTs (outlier detection, peptides per bin etc)
   * @param mz_correction_function If correction in m/z is desired, which function should be used
   * @param debug_level Debug level (writes out the RT normalization chromatograms if larger than 1)
   *
   */
  TransformationDescription loadTrafoFile(String trafo_in, String irt_tr_file,
    std::vector< OpenSwath::SwathMap > & swath_maps, double min_rsq, double min_coverage,
    const Param& feature_finder_param, const ChromExtractParams& cp_irt,
    const Param& irt_detection_param, const String & mz_correction_function, Size debug_level, bool sonar)
  {
    TransformationDescription trafo_rtnorm;
    if (!trafo_in.empty())
    {
      // get read RT normalization file
      TransformationXMLFile trafoxml;
      trafoxml.load(trafo_in, trafo_rtnorm, false);
      Param model_params = getParam_().copy("model:", true);
      model_params.setValue("symmetric_regression", "false");
      String model_type = "linear";
      trafo_rtnorm.fitModel(model_type, model_params);
    }
    else if (!irt_tr_file.empty())
    {
      // Loading iRT file
      std::cout << "Will load iRT transitions and try to find iRT peptides" << std::endl;
      TraMLFile traml;
      OpenMS::TargetedExperiment irt_transitions;
      traml.load(irt_tr_file, irt_transitions);

      // perform extraction
      OpenSwathRetentionTimeNormalization wf;
      wf.setLogType(log_type_);
      trafo_rtnorm = wf.performRTNormalization(irt_transitions, swath_maps, min_rsq, min_coverage,
          feature_finder_param, cp_irt, irt_detection_param, mz_correction_function, debug_level, sonar);
    }
    return trafo_rtnorm;
  }

  ExitCodes main_(int, const char **)
  {
    ///////////////////////////////////
    // Prepare Parameters
    ///////////////////////////////////
    StringList file_list = getStringList_("in");
    String tr_file = getStringOption_("tr");

    Param irt_detection_param = getParam_().copy("outlierDetection:", true);

    //tr_file input file type
    FileHandler fh_tr_type;
    FileTypes::Type tr_type = FileTypes::nameToType(getStringOption_("tr_type"));

    if (tr_type == FileTypes::UNKNOWN)
    {
      tr_type = fh_tr_type.getType(tr_file);
      writeDebug_(String("Input file type: ") + FileTypes::typeToName(tr_type), 2);
    }

    if (tr_type == FileTypes::UNKNOWN)
    {
      writeLog_("Error: Could not determine input file type!");
      return PARSE_ERROR;
    }

    String out = getStringOption_("out_features");
    String out_tsv = getStringOption_("out_tsv");

    String irt_tr_file = getStringOption_("tr_irt");
    String trafo_in = getStringOption_("rt_norm");

    String out_chrom = getStringOption_("out_chrom");
    bool ppm = getFlag_("ppm");
    bool irt_ppm = getFlag_("ppm_irtwindow");
    bool split_file = getFlag_("split_file_input");
    bool use_emg_score = getFlag_("use_elution_model_score");
    bool force = getFlag_("force");
    bool sonar = getFlag_("sonar");
    bool sort_swath_maps = getFlag_("sort_swath_maps");
    bool use_ms1_traces = getFlag_("use_ms1_traces");
    bool enable_uis_scoring = getFlag_("enable_uis_scoring");
    double min_upper_edge_dist = getDoubleOption_("min_upper_edge_dist");
    double mz_extraction_window = getDoubleOption_("mz_extraction_window");
    double irt_mz_extraction_window = getDoubleOption_("irt_mz_extraction_window");
    double rt_extraction_window = getDoubleOption_("rt_extraction_window");
    double extra_rt_extract = getDoubleOption_("extra_rt_extraction_window");
    String extraction_function = getStringOption_("extraction_function");
    String swath_windows_file = getStringOption_("swath_windows_file");
    int batchSize = (int)getIntOption_("batchSize");
    Size debug_level = (Size)getIntOption_("debug");

    double min_rsq = getDoubleOption_("min_rsq");
    double min_coverage = getDoubleOption_("min_coverage");

    String readoptions = getStringOption_("readOptions");
    String mz_correction_function = getStringOption_("mz_correction_function");
    String tmp = getStringOption_("tempDirectory");

    ///////////////////////////////////
    // Parameter validation
    ///////////////////////////////////

    bool load_into_memory = false;
    if (readoptions == "cacheWorkingInMemory")
    {
      readoptions = "cache";
      load_into_memory = true;
    }
    else if (readoptions == "workingInMemory")
    {
      readoptions = "normal";
      load_into_memory = true;
    }

    if (trafo_in.empty() && irt_tr_file.empty())
    {
      std::cout << "Since neither rt_norm nor tr_irt is set, OpenSWATH will " <<
        "not use RT-transformation (rather a null transformation will be applied)" << std::endl;
    }
    if ( (out.empty() && out_tsv.empty()) || (!out.empty() && !out_tsv.empty()) )
    {
      throw Exception::IllegalArgument(__FILE__, __LINE__, OPENMS_PRETTY_FUNCTION,
          "Either out_features or out_tsv needs to be set (but not both)");
    }

    // Check swath window input
    if (!swath_windows_file.empty())
    {
      LOG_INFO << "Validate provided Swath windows file:" << std::endl;
      std::vector<double> swath_prec_lower;
      std::vector<double> swath_prec_upper;
      SwathWindowLoader::readSwathWindows(swath_windows_file, swath_prec_lower, swath_prec_upper);

      LOG_INFO << "Read Swath maps file with " << swath_prec_lower.size() << " windows." << std::endl;
      for (Size i = 0; i < swath_prec_lower.size(); i++)
      {
        LOG_DEBUG << "Read lower swath window " << swath_prec_lower[i] << " and upper window " << swath_prec_upper[i] << std::endl;
      }
    }

    ChromExtractParams cp;
    cp.min_upper_edge_dist   = min_upper_edge_dist;
    cp.mz_extraction_window  = mz_extraction_window;
    cp.ppm                   = ppm;
    cp.rt_extraction_window  = rt_extraction_window,
    cp.extraction_function   = extraction_function;
    cp.extra_rt_extract      = extra_rt_extract;

    ChromExtractParams cp_irt = cp;
    cp_irt.rt_extraction_window = -1; // extract the whole RT range
    cp_irt.mz_extraction_window = irt_mz_extraction_window;
    cp_irt.ppm                  = irt_ppm;

    Param feature_finder_param = getParam_().copy("Scoring:", true);
    if (use_emg_score)
    {
      feature_finder_param.setValue("Scores:use_elution_model_score", "true");
    }
    else
    {
      feature_finder_param.setValue("Scores:use_elution_model_score", "false");
    }
    if (use_ms1_traces)
    {
      feature_finder_param.setValue("Scores:use_ms1_correlation", "true");
      feature_finder_param.setValue("Scores:use_ms1_fullscan", "true");
    }
    if (enable_uis_scoring)
    {
      feature_finder_param.setValue("Scores:use_uis_scores", "true");
    }


    ///////////////////////////////////
    // Load the SWATH files
    ///////////////////////////////////

    // (i) Load files
    boost::shared_ptr<ExperimentalSettings> exp_meta(new ExperimentalSettings);
    std::vector< OpenSwath::SwathMap > swath_maps;
    loadSwathFiles(file_list, split_file, tmp, readoptions, exp_meta, swath_maps);

    // (ii) Allow the user to specify the SWATH windows
    if (!swath_windows_file.empty())
    {
      SwathWindowLoader::annotateSwathMapsFromFile(swath_windows_file, swath_maps, sort_swath_maps);
    }

    for (Size i = 0; i < swath_maps.size(); i++)
    {
      LOG_DEBUG << "Found swath map " << i << " with lower " << swath_maps[i].lower
        << " and upper " << swath_maps[i].upper << " and " << swath_maps[i].sptr->getNrSpectra()
        << " spectra." << std::endl;
    }

    // (iii) Sanity check: there should be no overlap between the windows:
    std::vector<std::pair<double, double> > sw_windows;
    for (Size i = 0; i < swath_maps.size(); i++)
    {
      if (!swath_maps[i].ms1)
      {
        sw_windows.push_back(std::make_pair(swath_maps[i].lower, swath_maps[i].upper));
      }
    }
    std::sort(sw_windows.begin(), sw_windows.end(), SortPairDoubleByFirst);

    for (Size i = 1; i < sw_windows.size(); i++)
    {
      double lower_map_end = sw_windows[i-1].second - min_upper_edge_dist;
      double upper_map_start = sw_windows[i].first;
      LOG_DEBUG << "Extraction will go up to " << lower_map_end << " and continue at " << upper_map_start << std::endl;

      if (upper_map_start - lower_map_end > 0.01)
      {
        LOG_WARN << "Extraction will have a gap between " << lower_map_end << " and " << upper_map_start << std::endl;
        if (!force)
        {
          LOG_ERROR << "Extraction windows have a gap. Will abort (override with -force)" << std::endl;
          return PARSE_ERROR;
        }
      }

      if (sonar) {continue;} // skip next step as expect them to overlap ...

      if (lower_map_end - upper_map_start > 0.01)
      {
        LOG_WARN << "Extraction will overlap between " << lower_map_end << " and " << upper_map_start << std::endl;
        LOG_WARN << "This will lead to multiple extraction of the transitions in the overlapping region" <<
                    "which will lead to duplicated output. It is very unlikely that you want this." << std::endl;
        LOG_WARN << "Please fix this by providing an appropriate extraction file with -swath_windows_file" << std::endl;
        if (!force)
        {
          LOG_ERROR << "Extraction windows overlap. Will abort (override with -force)" << std::endl;
          return PARSE_ERROR;
        }
      }

    }

    ///////////////////////////////////
    // Get the transformation information (using iRT peptides)
    ///////////////////////////////////
    TransformationDescription trafo_rtnorm = loadTrafoFile(trafo_in,
        irt_tr_file, swath_maps, min_rsq, min_coverage, feature_finder_param,
        cp_irt, irt_detection_param, mz_correction_function, debug_level,
        sonar);

    ///////////////////////////////////
    // Load the transitions
    ///////////////////////////////////
    OpenSwath::LightTargetedExperiment transition_exp;
    ProgressLogger progresslogger;

    progresslogger.setLogType(log_type_);
    progresslogger.startProgress(0, swath_maps.size(), "Load TraML file");
    FileTypes::Type tr_file_type = FileTypes::nameToType(tr_file);
    if (tr_file_type == FileTypes::TRAML || tr_file.suffix(5).toLower() == "traml"  )
    {
      TargetedExperiment targeted_exp;
      TraMLFile().load(tr_file, targeted_exp);
      OpenSwathDataAccessHelper::convertTargetedExp(targeted_exp, transition_exp);
    }
    else
    {
      TransitionTSVReader().convertTSVToTargetedExperiment(tr_file.c_str(), tr_type, transition_exp);
    }
    progresslogger.endProgress();

    ///////////////////////////////////
    // Set up chrom.mzML output
    ///////////////////////////////////
    MSDataWritingConsumer * chromConsumer;
    if (!out_chrom.empty())
    {
      chromConsumer = new PlainMSDataWritingConsumer(out_chrom);
      int expected_chromatograms = transition_exp.transitions.size();
      chromConsumer->setExpectedSize(0, expected_chromatograms);
      chromConsumer->setExperimentalSettings(*exp_meta);
      chromConsumer->getOptions().setWriteIndex(true);  // ensure that we write the index
      chromConsumer->getOptions().setCompression(true); // compress data
      chromConsumer->getOptions().setMz32Bit(true); // store RT data in 32 bit
      chromConsumer->getOptions().setIntensity32Bit(true); // store Intensity data with 32 bit
      chromConsumer->addDataProcessing(getProcessingInfo_(DataProcessing::SMOOTHING));
    }
    else
    {
      chromConsumer = new NoopMSDataWritingConsumer("");
    }

    ///////////////////////////////////
    // Extract and score
    ///////////////////////////////////
    FeatureMap out_featureFile;

    OpenSwathTSVWriter tsvwriter(out_tsv, file_list[0], use_ms1_traces, sonar, enable_uis_scoring);

    if (sonar)
    {
      OpenSwathWorkflowSonar wf(use_ms1_traces);
      wf.setLogType(log_type_);
      wf.performExtractionSonar(swath_maps, trafo_rtnorm, cp, feature_finder_param, transition_exp,
          out_featureFile, !out.empty(), tsvwriter, chromConsumer, batchSize, load_into_memory);
    }
    else
    {
      OpenSwathWorkflow wf(use_ms1_traces);
      wf.setLogType(log_type_);
      wf.performExtraction(swath_maps, trafo_rtnorm, cp, feature_finder_param, transition_exp,
          out_featureFile, !out.empty(), tsvwriter, chromConsumer, batchSize, load_into_memory);
    }

    if (!out.empty())
    {
      addDataProcessing_(out_featureFile, getProcessingInfo_(DataProcessing::QUANTITATION));
      out_featureFile.ensureUniqueId();
      FeatureXMLFile().store(out, out_featureFile);
    }

    delete chromConsumer;

    return EXECUTION_OK;
  }

};

int main(int argc, const char ** argv)
{
  TOPPOpenSwathWorkflow tool;
  return tool.main(argc, argv);
}

/// @endcond<|MERGE_RESOLUTION|>--- conflicted
+++ resolved
@@ -80,1247 +80,6 @@
   return left.first < right.first;
 }
 
-<<<<<<< HEAD
-// The workflow class and the TSV writer
-namespace OpenMS
-{
-
-  /**
-   * @brief Class to write out an OpenSwath TSV output (mProphet input)
-   *
-   */
-  class OpenSwathTSVWriter
-  {
-    std::ofstream ofs;
-    String input_filename_;
-    bool doWrite_;
-    bool use_ms1_traces_;
-    bool enable_uis_scoring_;
-
-  public:
-
-    OpenSwathTSVWriter(String output_filename, String input_filename = "inputfile", bool ms1_scores = false, bool uis_scores = false) :
-      ofs(output_filename.c_str()),
-      input_filename_(input_filename),
-      doWrite_(!output_filename.empty()),
-      use_ms1_traces_(ms1_scores),
-      enable_uis_scoring_(uis_scores)
-      {}
-
-    bool isActive() 
-    {
-      return doWrite_;
-    }
-
-    void writeHeader()
-    {
-      ofs << "transition_group_id\tpeptide_group_label\trun_id\tfilename\tRT\tid\tSequence\tFullPeptideName" <<
-        "\tCharge\tm/z\tIntensity\tProteinName\tdecoy\tassay_rt\tdelta_rt\tleftWidth" <<
-        "\tmain_var_xx_swath_prelim_score\tnorm_RT\tnr_peaks\tpeak_apices_sum\tpotentialOutlier" <<
-        "\trightWidth\trt_score\tsn_ratio\ttotal_xic\tvar_bseries_score\tvar_dotprod_score" <<
-        "\tvar_intensity_score\tvar_isotope_correlation_score\tvar_isotope_overlap_score" <<
-        "\tvar_library_corr\tvar_library_dotprod\tvar_library_manhattan\tvar_library_rmsd" <<
-        "\tvar_library_rootmeansquare\tvar_library_sangle\tvar_log_sn_score\tvar_manhatt_score" <<
-        "\tvar_massdev_score\tvar_massdev_score_weighted\tvar_norm_rt_score\tvar_xcorr_coelution" <<
-        "\tvar_xcorr_coelution_weighted\tvar_xcorr_shape\tvar_xcorr_shape_weighted" <<
-        "\tvar_yseries_score\tvar_elution_model_fit_score";
-      if (use_ms1_traces_)
-      {
-        ofs << "\tvar_ms1_ppm_diff\tvar_ms1_isotope_corr\tvar_ms1_isotope_overlap\tvar_ms1_xcorr_coelution\tvar_ms1_xcorr_shape";
-      }
-      ofs << "\txx_lda_prelim_score\txx_swath_prelim_score";
-      if (use_ms1_traces_)
-      {
-        ofs << "\taggr_prec_Peak_Area\taggr_prec_Peak_Apex\taggr_prec_Fragment_Annotation";
-      }
-      ofs << "\taggr_Peak_Area\taggr_Peak_Apex\taggr_Fragment_Annotation";
-      if (enable_uis_scoring_)
-      {
-        ofs << "\tuis_target_transition_names"
-            << "\tuis_target_var_ind_log_intensity"
-            << "\tuis_target_num_transitions"
-            << "\tuis_target_var_ind_xcorr_coelution"
-            << "\tuis_target_main_var_ind_xcorr_shape"
-            << "\tuis_target_var_ind_log_sn_score"
-            << "\tuis_target_var_ind_massdev_score"
-            << "\tuis_target_var_ind_isotope_correlation"
-            << "\tuis_target_var_ind_isotope_overlap"
-            << "\tuis_decoy_transition_names"
-            << "\tuis_decoy_var_ind_log_intensity"
-            << "\tuis_decoy_num_transitions"
-            << "\tuis_decoy_var_ind_xcorr_coelution"
-            << "\tuis_decoy_main_var_ind_xcorr_shape"
-            << "\tuis_decoy_var_ind_log_sn_score"
-            << "\tuis_decoy_var_ind_massdev_score"
-            << "\tuis_decoy_var_ind_isotope_correlation"
-            << "\tuis_decoy_var_ind_isotope_overlap";
-      }
-      ofs << "\n";
-    }
-
-    String prepareLine(const OpenSwath::LightCompound& pep,
-        const OpenSwath::LightTransition* transition,
-        FeatureMap& output, String id)
-    {
-        String result = "";
-        String decoy = "0"; // 0 = false
-        if (transition->decoy) 
-        {
-          decoy = "1";
-        }
-
-        for (FeatureMap::iterator feature_it = output.begin(); feature_it != output.end(); ++feature_it)
-        {
-
-          char intensity_char[40];
-          char intensity_apex_char[40];
-          String aggr_Peak_Area = "";
-          String aggr_Peak_Apex = "";
-          String aggr_Fragment_Annotation = "";
-          String aggr_prec_Peak_Area = "";
-          String aggr_prec_Peak_Apex = "";
-          String aggr_prec_Fragment_Annotation = "";
-          for (std::vector<Feature>::iterator sub_it = feature_it->getSubordinates().begin(); sub_it != feature_it->getSubordinates().end(); ++sub_it)
-          {
-            sprintf(intensity_char, "%f", sub_it->getIntensity());
-            sprintf(intensity_apex_char, "%f", (double)sub_it->getMetaValue("peak_apex_int"));
-            if (sub_it->metaValueExists("FeatureLevel") && sub_it->getMetaValue("FeatureLevel") == "MS2")
-            {
-              aggr_Peak_Area += (String)intensity_char + ";";
-              aggr_Peak_Apex += (String)intensity_apex_char + ";";
-              aggr_Fragment_Annotation += (String)sub_it->getMetaValue("native_id") + ";";
-            }
-            else if (sub_it->metaValueExists("FeatureLevel") && sub_it->getMetaValue("FeatureLevel") == "MS1")
-            {
-              aggr_prec_Peak_Area += (String)intensity_char + ";";
-              aggr_Peak_Apex += (String)intensity_apex_char + ";";
-              aggr_prec_Fragment_Annotation += (String)sub_it->getMetaValue("native_id") + ";";
-            }
-          }
-          if (!feature_it->getSubordinates().empty())
-          {
-            aggr_Peak_Area = aggr_Peak_Area.substr(0, aggr_Peak_Area.size() - 1);
-            aggr_Peak_Apex = aggr_Peak_Apex.substr(0, aggr_Peak_Apex.size() - 1);
-            aggr_Fragment_Annotation = aggr_Fragment_Annotation.substr(0, aggr_Fragment_Annotation.size() - 1);
-            aggr_prec_Peak_Area = aggr_prec_Peak_Area.substr(0, aggr_prec_Peak_Area.size() - 1);
-            aggr_prec_Peak_Apex = aggr_prec_Peak_Apex.substr(0, aggr_prec_Peak_Apex.size() - 1);
-            aggr_prec_Fragment_Annotation = aggr_prec_Fragment_Annotation.substr(0, aggr_prec_Fragment_Annotation.size() - 1);
-          }
-
-          String full_peptide_name = "";
-          for (int loc = -1; loc <= (int)pep.sequence.size(); loc++)
-          {
-            if (loc > -1 && loc < (int)pep.sequence.size())
-            {
-              full_peptide_name += pep.sequence[loc];
-            }
-            // C-terminal and N-terminal modifications may be at positions -1 or pep.sequence
-            for (Size modloc = 0; modloc < pep.modifications.size(); modloc++)
-            {
-              if (pep.modifications[modloc].location == loc)
-              {
-                full_peptide_name += "(" + pep.modifications[modloc].unimod_id + ")";
-              }
-            }
-          }
-
-          // Compute peptide group label (use the provided label or use the
-          // transition group).
-          String group_label = pep.peptide_group_label;
-          if (group_label.empty()) group_label = id;
-          if (group_label == "light") group_label = id; // legacy fix since there are many TraMLs floating around which have "light" in there
-
-          // If a protein is present, take the first one
-          String protein_name = "";
-          if (!pep.protein_refs.empty() )
-          {
-            protein_name = pep.protein_refs[0];
-          }
-
-          String line = "";
-          line += id + "_run0"
-            + "\t" + group_label
-            + "\t" + "0"
-            + "\t" + input_filename_
-            + "\t" + (String)feature_it->getRT()
-            + "\t" + "f_" + feature_it->getUniqueId()  // TODO might not be unique!!!
-            + "\t" + (String)pep.sequence
-            + "\t" + full_peptide_name
-            + "\t" + (String)pep.charge
-            + "\t" + (String)transition->precursor_mz
-            + "\t" + (String)feature_it->getIntensity()
-            + "\t" + protein_name 
-            + "\t" + decoy
-            // Note: missing MetaValues will just produce a DataValue::EMPTY which lead to an empty column
-            + "\t" + (String)feature_it->getMetaValue("assay_rt")
-            + "\t" + (String)feature_it->getMetaValue("delta_rt")
-            + "\t" + (String)feature_it->getMetaValue("leftWidth")
-            + "\t" + (String)feature_it->getMetaValue("main_var_xx_swath_prelim_score")
-            + "\t" + (String)feature_it->getMetaValue("norm_RT")
-            + "\t" + (String)feature_it->getMetaValue("nr_peaks")
-            + "\t" + (String)feature_it->getMetaValue("peak_apices_sum")
-            + "\t" + (String)feature_it->getMetaValue("potentialOutlier")
-            + "\t" + (String)feature_it->getMetaValue("rightWidth")
-            + "\t" + (String)feature_it->getMetaValue("rt_score")
-            + "\t" + (String)feature_it->getMetaValue("sn_ratio")
-            + "\t" + (String)feature_it->getMetaValue("total_xic")
-            + "\t" + (String)feature_it->getMetaValue("var_bseries_score")
-            + "\t" + (String)feature_it->getMetaValue("var_dotprod_score")
-            + "\t" + (String)feature_it->getMetaValue("var_intensity_score")
-            + "\t" + (String)feature_it->getMetaValue("var_isotope_correlation_score")
-            + "\t" + (String)feature_it->getMetaValue("var_isotope_overlap_score")
-            + "\t" + (String)feature_it->getMetaValue("var_library_corr")
-            + "\t" + (String)feature_it->getMetaValue("var_library_dotprod")
-            + "\t" + (String)feature_it->getMetaValue("var_library_manhattan")
-            + "\t" + (String)feature_it->getMetaValue("var_library_rmsd")
-            + "\t" + (String)feature_it->getMetaValue("var_library_rootmeansquare")
-            + "\t" + (String)feature_it->getMetaValue("var_library_sangle")
-            + "\t" + (String)feature_it->getMetaValue("var_log_sn_score")
-            + "\t" + (String)feature_it->getMetaValue("var_manhatt_score")
-            + "\t" + (String)feature_it->getMetaValue("var_massdev_score")
-            + "\t" + (String)feature_it->getMetaValue("var_massdev_score_weighted")
-            + "\t" + (String)feature_it->getMetaValue("var_norm_rt_score")
-            + "\t" + (String)feature_it->getMetaValue("var_xcorr_coelution")
-            + "\t" + (String)feature_it->getMetaValue("var_xcorr_coelution_weighted")
-            + "\t" + (String)feature_it->getMetaValue("var_xcorr_shape")
-            + "\t" + (String)feature_it->getMetaValue("var_xcorr_shape_weighted")
-            + "\t" + (String)feature_it->getMetaValue("var_yseries_score")
-            + "\t" + (String)feature_it->getMetaValue("var_elution_model_fit_score");
-
-            if (use_ms1_traces_) 
-            {
-              line += "\t" + (String)feature_it->getMetaValue("var_ms1_ppm_diff")
-              + "\t" + (String)feature_it->getMetaValue("var_ms1_isotope_correlation")
-              + "\t" + (String)feature_it->getMetaValue("var_ms1_isotope_overlap")
-              + "\t" + (String)feature_it->getMetaValue("var_ms1_xcorr_coelution")
-              + "\t" + (String)feature_it->getMetaValue("var_ms1_xcorr_shape");
-            }
-
-            line += "\t" + (String)feature_it->getMetaValue("xx_lda_prelim_score")
-            + "\t" + (String)feature_it->getMetaValue("xx_swath_prelim_score");
-            if (use_ms1_traces_) 
-            {
-              line += "\t" + aggr_prec_Peak_Area + "\t" + aggr_prec_Peak_Apex + "\t" + aggr_prec_Fragment_Annotation;
-            }
-            line += "\t" + aggr_Peak_Area + "\t" + aggr_Peak_Apex + "\t" + aggr_Fragment_Annotation;
-            if (enable_uis_scoring_)
-            {
-              line += "\t" + (String)feature_it->getMetaValue("id_target_transition_names")
-              + "\t" + (String)feature_it->getMetaValue("id_target_ind_log_intensity")
-              + "\t" + (String)feature_it->getMetaValue("id_target_num_transitions")
-              + "\t" + (String)feature_it->getMetaValue("id_target_ind_xcorr_coelution")
-              + "\t" + (String)feature_it->getMetaValue("id_target_ind_xcorr_shape")
-              + "\t" + (String)feature_it->getMetaValue("id_target_ind_log_sn_score")
-              + "\t" + (String)feature_it->getMetaValue("id_target_ind_massdev_score")
-              + "\t" + (String)feature_it->getMetaValue("id_target_ind_isotope_correlation")
-              + "\t" + (String)feature_it->getMetaValue("id_target_ind_isotope_overlap")
-              + "\t" + (String)feature_it->getMetaValue("id_decoy_transition_names")
-              + "\t" + (String)feature_it->getMetaValue("id_decoy_ind_log_intensity")
-              + "\t" + (String)feature_it->getMetaValue("id_decoy_num_transitions")
-              + "\t" + (String)feature_it->getMetaValue("id_decoy_ind_xcorr_coelution")
-              + "\t" + (String)feature_it->getMetaValue("id_decoy_ind_xcorr_shape")
-              + "\t" + (String)feature_it->getMetaValue("id_decoy_ind_log_sn_score")
-              + "\t" + (String)feature_it->getMetaValue("id_decoy_ind_massdev_score")
-              + "\t" + (String)feature_it->getMetaValue("id_decoy_ind_isotope_correlation")
-              + "\t" + (String)feature_it->getMetaValue("id_decoy_ind_isotope_overlap");
-            }
-            line += "\n";          result += line;
-        } // end of iteration
-      return result;
-    }
-
-    void writeLines(std::vector<String> to_output)
-    {
-      for (Size i = 0; i < to_output.size(); i++) { ofs << to_output[i]; }
-    }
-
-  };
-
-  /**
-   * @brief Class to execute an OpenSwath Workflow
-   *
-   * performExtraction will perform the OpenSWATH analysis. Optionally, an RT
-   * transformation (mapping peptides to normalized space) can be obtained
-   * beforehand using performRTNormalization.
-   *
-   */
-  class OpenSwathWorkflow :
-    public ProgressLogger
-  {
-
-    // this is the type in which we store the chromatograms for this analysis
-    typedef MSSpectrum<ChromatogramPeak> RichPeakChromatogram;
-
-    typedef OpenSwath::LightTransition TransitionType;
-
-    // a transition group holds the MSSpectra with the Chromatogram peaks from above
-    typedef MRMTransitionGroup< RichPeakChromatogram, TransitionType> MRMTransitionGroupType;
-
-  public:
-
-    explicit OpenSwathWorkflow(bool use_ms1_traces) :
-      use_ms1_traces_(use_ms1_traces)
-    {
-    }
-
-    /** @brief ChromatogramExtractor parameters
-     *
-     * A small helper struct to pass the parameters for the chromatogram
-     * extraction through to the actual algorithm.
-     *
-    */
-    struct ChromExtractParams
-    {
-      /// Whether to not extract anything closer than this (in Da) from the upper edge
-      double min_upper_edge_dist;
-      /// Extraction window in Da or ppm (e.g. 50ppm means extraction +/- 25ppm)
-      double mz_extraction_window;
-      /// Whether the extraction window is given in ppm or Da
-      bool ppm;
-      /// The extraction function in mass space
-      String extraction_function;
-      /// The retention time extraction window
-      double rt_extraction_window;
-      /// Whether to extract some extra in the retention time (can be useful if one wants to look at the chromatogram outside the window)
-      double extra_rt_extract;
-    };
-
-    /** @brief Compute the alignment against a set of RT-normalization peptides
-     *
-     * This function extracts the RT normalization chromatograms
-     * (simpleExtractChromatograms) and then uses the chromatograms to find
-     * features (in RTNormalization).
-     *
-     * @param irt_transitions A set of transitions used for the RT normalization peptides
-     * @param swath_maps The raw data (swath maps)
-     * @param min_rsq Minimal R^2 value that is expected for the RT regression
-     * @param min_coverage Minimal coverage of the chromatographic space that needs to be achieved
-     * @param feature_finder_param Parameter set for the feature finding in chromatographic dimension 
-     * @param cp_irt Parameter set for the chromatogram extraction
-     * @param irt_detection_param Parameter set for the detection of the iRTs (outlier detection, peptides per bin etc)
-     * @param mz_correction_function If correction in m/z is desired, which function should be used
-     * @param debug_level Debug level (writes out the RT normalization chromatograms if larger than 1)
-     *
-    */
-    TransformationDescription performRTNormalization(const OpenMS::TargetedExperiment & irt_transitions,
-            std::vector< OpenSwath::SwathMap > & swath_maps, double min_rsq, double min_coverage,
-            const Param & feature_finder_param, const ChromExtractParams & cp_irt, const Param& irt_detection_param, 
-            const String & mz_correction_function, Size debug_level)
-    {
-      LOG_DEBUG << "performRTNormalization method starting" << std::endl;
-      std::vector< OpenMS::MSChromatogram<> > irt_chromatograms;
-      simpleExtractChromatograms(swath_maps, irt_transitions, irt_chromatograms, cp_irt);
-
-      // debug output of the iRT chromatograms
-      if (debug_level > 1)
-      {
-        try
-        {
-          MSExperiment<> exp;
-          exp.setChromatograms(irt_chromatograms);
-          MzMLFile().store("debug_irts.mzML", exp);
-        }
-        catch (OpenMS::Exception::UnableToCreateFile& /*e*/)
-        {
-          LOG_DEBUG << "Error creating file 'debug_irts.mzML', not writing out iRT chromatogram file"  << std::endl;
-        }
-        catch (OpenMS::Exception::BaseException& /*e*/)
-        {
-          LOG_DEBUG << "Error writing to file 'debug_irts.mzML', not writing out iRT chromatogram file"  << std::endl;
-        }
-      }
-      LOG_DEBUG << "Extracted number of chromatograms from iRT files: " << irt_chromatograms.size() <<  std::endl;
-
-      // get RT normalization from data
-      TransformationDescription tr = RTNormalization(irt_transitions,
-              irt_chromatograms, min_rsq, min_coverage, feature_finder_param, irt_detection_param, swath_maps, mz_correction_function);
-      return tr;
-    }
-
-    /** @brief Execute the OpenSWATH workflow on a set of SwathMaps and transitions.
-     *
-     * Executes the following operations on the given input:
-     *
-     * 1. OpenSwathHelper::selectSwathTransitions
-     * 2. ChromatogramExtractor prepare, extract
-     * 3. scoreAllChromatograms
-     * 4. Write out chromatograms and found features
-     *
-     * @param swath_maps The raw data (swath maps)
-     * @param trafo Transformation description (translating this runs' RT to normalized RT space)
-     * @param cp Parameter set for the chromatogram extraction
-     * @param feature_finder_param Parameter set for the feature finding in chromatographic dimension 
-     * @param transition_exp The set of assays to be extracted and scored
-     * @param out_featureFile Output feature map to store identified features
-     * @param store_features Whether features should be appended to the output feature map
-     * @param tsv_writer TSV Writer object to store identified features in csv format
-     * @param chromConsumer Chromatogram consumer object to store the extracted chromatograms 
-     * @param batchSize Size of the batches which should be extracted and scored
-     *
-    */
-    void performExtraction(const std::vector< OpenSwath::SwathMap > & swath_maps,
-                           const TransformationDescription trafo, 
-                           const ChromExtractParams & cp,
-                           const Param & feature_finder_param, 
-                           OpenSwath::LightTargetedExperiment& transition_exp, 
-                           FeatureMap& out_featureFile,
-                           bool store_features, 
-                           OpenSwathTSVWriter & tsv_writer,
-                           Interfaces::IMSDataConsumer<> * chromConsumer, 
-                           int batchSize, 
-                           bool load_into_memory)
-    {
-      tsv_writer.writeHeader();
-
-      bool ms1_only = (swath_maps.size() == 1 && swath_maps[0].ms1);
-
-      // Compute inversion of the transformation
-      TransformationDescription trafo_inverse = trafo;
-      trafo_inverse.invert();
-
-      std::cout << "Will analyze " << transition_exp.transitions.size() << " transitions in total." << std::endl;
-      int progress = 0;
-      this->startProgress(0, swath_maps.size(), "Extracting and scoring transitions");
-
-      // (i) Obtain precursor chromatograms (MS1) if precursor extraction is enabled
-      std::map< std::string, OpenSwath::ChromatogramPtr > ms1_chromatograms;
-      for (SignedSize i = 0; i < boost::numeric_cast<SignedSize>(swath_maps.size()); ++i)
-      {
-        if (swath_maps[i].ms1 && use_ms1_traces_) 
-        {
-          // store reference to MS1 map for later -> note that this is *not* threadsafe!
-          ms1_map_ = swath_maps[i].sptr;
-
-          if (load_into_memory)
-          {
-            // This creates an InMemory object that keeps all data in memory
-            // but provides the same access functionality to the raw data as
-            // any object implementing ISpectrumAccess 
-            ms1_map_ = boost::shared_ptr<SpectrumAccessOpenMSInMemory>( new SpectrumAccessOpenMSInMemory(*ms1_map_) );
-          }
-
-          std::vector< OpenSwath::ChromatogramPtr > chrom_list;
-          std::vector< ChromatogramExtractor::ExtractionCoordinates > coordinates;
-          ChromatogramExtractor extractor;
-
-          // prepare the extraction coordinates and extract MS1 chromatogram
-          prepare_coordinates_(transition_exp, chrom_list, coordinates, true, trafo_inverse, cp);
-          extractor.extractChromatograms(ms1_map_, chrom_list, coordinates, cp.mz_extraction_window,
-              cp.ppm, cp.extraction_function);
-
-          std::vector< OpenMS::MSChromatogram<> > chromatograms;
-          extractor.return_chromatogram(chrom_list, coordinates, transition_exp,  SpectrumSettings(), chromatograms, true);
-
-          for (Size j = 0; j < coordinates.size(); j++)
-          {
-            if ( chromatograms[j].empty() ) {continue;} // skip empty chromatograms
-            ms1_chromatograms [ coordinates[j].id ] = chrom_list[j];
-
-            // only write chromatograms inside the current swath windows
-            for (SignedSize i = 0; i < boost::numeric_cast<SignedSize>(swath_maps.size()); ++i)
-            {
-              if ((ms1_only) ||
-                  ( swath_maps.size() > 1 && !swath_maps[i].ms1 && // we have swath maps and its not MS1
-                    swath_maps[i].lower < coordinates[j].mz && swath_maps[i].upper > coordinates[j].mz)
-                  )
-              {
-                // write MS1 chromatograms to disk
-                chromConsumer->consumeChromatogram( chromatograms[j] );
-              }
-            }
-
-          }
-        }
-      }
-
-      // (ii) Precursor extraction only
-      if (ms1_only)
-      {
-        FeatureMap featureFile;
-        boost::shared_ptr<MSExperiment<> > empty_exp = boost::shared_ptr<MSExperiment<> >(new MSExperiment<>);
-        OpenSwath::SpectrumAccessPtr dummy = boost::shared_ptr<SpectrumAccessOpenMS>( new SpectrumAccessOpenMS(empty_exp) );
-
-        scoreAllChromatograms(dummy, dummy, transition_exp, 
-                              feature_finder_param, trafo,
-                              cp.rt_extraction_window, featureFile, tsv_writer,
-                              ms1_chromatograms, true);
-
-        // write features to output if so desired
-        if (store_features)
-        {
-          for (FeatureMap::iterator feature_it = featureFile.begin();
-               feature_it != featureFile.end(); ++feature_it)
-          {
-            out_featureFile.push_back(*feature_it);
-          }
-          for (std::vector<ProteinIdentification>::iterator protid_it =
-                 featureFile.getProteinIdentifications().begin();
-               protid_it != featureFile.getProteinIdentifications().end();
-               ++protid_it)
-          {
-            out_featureFile.getProteinIdentifications().push_back(*protid_it);
-          }
-          this->setProgress(progress++);
-        }
-
-      }
-
-      // (iii) Perform extraction and scoring of fragment ion chromatograms (MS2)
-      // We set dynamic scheduling such that the maps are worked on in the order
-      // in which they were given to the program / acquired. This gives much
-      // better load balancing than static allocation.
-#ifdef _OPENMP
-#pragma omp parallel for schedule(dynamic,1)
-#endif
-      for (SignedSize i = 0; i < boost::numeric_cast<SignedSize>(swath_maps.size()); ++i)
-      {
-        if (!swath_maps[i].ms1) // skip MS1
-        {
-
-          OpenSwath::SpectrumAccessPtr current_swath_map = swath_maps[i].sptr;
-
-          if (load_into_memory)
-          {
-            // This creates an InMemory object that keeps all data in memory
-            // but provides the same access functionality to the raw data as
-            // any object implementing ISpectrumAccess 
-            current_swath_map = boost::shared_ptr<SpectrumAccessOpenMSInMemory>( new SpectrumAccessOpenMSInMemory(*current_swath_map) );
-          }
-
-          // Step 1: select which transitions to extract (proceed in batches)
-          OpenSwath::LightTargetedExperiment transition_exp_used_all;
-          OpenSwathHelper::selectSwathTransitions(transition_exp, transition_exp_used_all,
-              cp.min_upper_edge_dist, swath_maps[i].lower, swath_maps[i].upper);
-          if (transition_exp_used_all.getTransitions().size() > 0) // skip if no transitions found
-          {
-
-            int batch_size;
-            if (batchSize <= 0 || batchSize >= (int)transition_exp_used_all.getCompounds().size())
-            {
-              batch_size = transition_exp_used_all.getCompounds().size();
-            }
-            else
-            {
-              batch_size = batchSize;
-            }
-
-#ifdef _OPENMP
-#pragma omp critical (featureFinder)
-#endif
-            {
-              std::cout << "Thread " <<
-#ifdef _OPENMP
-              omp_get_thread_num() << " " <<
-#endif
-              "will analyze " << transition_exp_used_all.getCompounds().size() <<  " compounds and "
-              << transition_exp_used_all.getTransitions().size() <<  " transitions "
-              "from SWATH " << i << " in batches of " << batch_size << std::endl;
-            }
-
-            for (size_t pep_idx = 0; pep_idx <= (transition_exp_used_all.getCompounds().size() / batch_size); pep_idx++)
-            {
-              // Create the new, batch-size transition experiment
-              OpenSwath::LightTargetedExperiment transition_exp_used;
-              selectCompoundsForBatch_(transition_exp_used_all, transition_exp_used, batch_size, pep_idx);
-
-              // Step 2.1: extract these transitions
-              ChromatogramExtractor extractor;
-              boost::shared_ptr<MSExperiment<Peak1D> > chrom_exp(new MSExperiment<Peak1D>);
-              std::vector< OpenSwath::ChromatogramPtr > chrom_list;
-              std::vector< ChromatogramExtractor::ExtractionCoordinates > coordinates;
-
-              // Step 2.2: prepare the extraction coordinates & extract chromatograms
-              prepare_coordinates_(transition_exp_used, chrom_list, coordinates, false, trafo_inverse, cp);
-              extractor.extractChromatograms(current_swath_map, chrom_list, coordinates, cp.mz_extraction_window,
-                  cp.ppm, cp.extraction_function);
-
-              // Step 2.3: convert chromatograms back and write to output
-              std::vector< OpenMS::MSChromatogram<> > chromatograms;
-              extractor.return_chromatogram(chrom_list, coordinates, transition_exp_used,  SpectrumSettings(), chromatograms, false);
-              chrom_exp->setChromatograms(chromatograms);
-              OpenSwath::SpectrumAccessPtr chromatogram_ptr = OpenSwath::SpectrumAccessPtr(new OpenMS::SpectrumAccessOpenMS(chrom_exp));
-
-              // Step 3: score these extracted transitions
-              FeatureMap featureFile;
-              scoreAllChromatograms(chromatogram_ptr, current_swath_map, transition_exp_used,
-                  feature_finder_param, trafo, cp.rt_extraction_window, featureFile, tsv_writer, 
-                  ms1_chromatograms, false);
-
-              // Step 4: write all chromatograms and features out into an output object / file
-              // (this needs to be done in a critical section since we only have one
-              // output file and one output map).
-#ifdef _OPENMP
-#pragma omp critical (featureFinder)
-#endif
-              {
-                // write chromatograms to output if so desired
-                for (Size chrom_idx = 0; chrom_idx < chromatograms.size(); ++chrom_idx)
-                {
-                  if (!chromatograms[chrom_idx].empty())
-                  {
-                    chromConsumer->consumeChromatogram(chromatograms[chrom_idx]);
-                  }
-                }
-
-                // write features to output if so desired
-                if (store_features)
-                {
-                  for (FeatureMap::iterator feature_it = featureFile.begin();
-                       feature_it != featureFile.end(); ++feature_it)
-                  {
-                    out_featureFile.push_back(*feature_it);
-                  }
-                  for (std::vector<ProteinIdentification>::iterator protid_it =
-                         featureFile.getProteinIdentifications().begin();
-                       protid_it != featureFile.getProteinIdentifications().end();
-                       ++protid_it)
-                  {
-                    out_featureFile.getProteinIdentifications().push_back(*protid_it);
-                  }
-                  this->setProgress(progress++);
-                }
-              }
-            }
-
-          } // continue 2 (no continue due to OpenMP)
-        } // continue 1 (no continue due to OpenMP)
-      }
-      this->endProgress();
-    }
-
-  private:
-
-    /** @brief Select which compounds to analyze in the next batch (and copy to output)
-     *
-     * This function will select which compounds to analyze in the next batch j
-     * and will copy the the corresponding compounds and transitions into the
-     * output structure. The output will contain batch_size compounds.
-     *
-     * @param transition_exp_used_all input (all transitions for this swath)
-     * @param transition_exp_used output (will contain only transitions for the next batch)
-     * @param batch_size how many compounds per batch
-     * @param j batch number (peptides from j*batch_size to j*batch_size+batch_size will be copied)
-     *
-     * @note The proteins will be copied completely without checking for a match
-     *
-    */
-    void selectCompoundsForBatch_(const OpenSwath::LightTargetedExperiment& transition_exp_used_all,
-      OpenSwath::LightTargetedExperiment& transition_exp_used, int batch_size, size_t j)
-    {
-      // compute batch start/end
-      size_t start = j * batch_size;
-      size_t end = j * batch_size + batch_size;
-      if (end > transition_exp_used_all.compounds.size())
-      {
-        end = transition_exp_used_all.compounds.size();
-      }
-
-      // Create the new, batch-size transition experiment
-      transition_exp_used.proteins = transition_exp_used_all.proteins;
-      transition_exp_used.compounds.insert(transition_exp_used.compounds.end(),
-          transition_exp_used_all.compounds.begin() + start, transition_exp_used_all.compounds.begin() + end);
-      copyBatchTransitions_(transition_exp_used.compounds, transition_exp_used_all.transitions, transition_exp_used.transitions);
-    }
-
-    /** @brief Copy the required transitions to output
-     *
-     * Copy all transitions matching to one of the compounds in the selected
-     * peptide vector from all_transitions to the output.
-     *
-     * @param used_compounds Which peptides or metabolites to be used
-     * @param all_transitions Transitions vector from which to select transitions
-     * @param output Output vector containing matching transitions (taken from all_transitions)
-     *
-    */
-    void copyBatchTransitions_(const std::vector<OpenSwath::LightCompound>& used_compounds,
-      const std::vector<OpenSwath::LightTransition>& all_transitions,
-      std::vector<OpenSwath::LightTransition>& output)
-    {
-      std::set<std::string> selected_compounds;
-      for (Size i = 0; i < used_compounds.size(); i++)
-      {
-        selected_compounds.insert(used_compounds[i].id);
-      }
-
-      for (Size i = 0; i < all_transitions.size(); i++)
-      {
-        if (selected_compounds.find(all_transitions[i].peptide_ref) != selected_compounds.end())
-        {
-          output.push_back(all_transitions[i]);
-        }
-      }
-    }
-
-    /// Simple method to extract chromatograms (for the RT-normalization peptides)
-    void simpleExtractChromatograms(const std::vector< OpenSwath::SwathMap > & swath_maps,
-      const OpenMS::TargetedExperiment & irt_transitions,
-      std::vector< OpenMS::MSChromatogram<> > & chromatograms, const ChromExtractParams & cp)
-    {
-#ifdef _OPENMP
-#pragma omp parallel for
-#endif
-      for (SignedSize map_idx = 0; map_idx < boost::numeric_cast<SignedSize>(swath_maps.size()); ++map_idx)
-      {
-        std::vector< OpenMS::MSChromatogram<> > tmp_chromatograms;
-        if (!swath_maps[map_idx].ms1) // skip MS1
-        {
-
-          TargetedExperiment transition_exp_used;
-          OpenSwathHelper::selectSwathTransitions(irt_transitions, transition_exp_used,
-              cp.min_upper_edge_dist, swath_maps[map_idx].lower, swath_maps[map_idx].upper);
-          if (transition_exp_used.getTransitions().size() > 0) // skip if no transitions found
-          {
-
-            std::vector< OpenSwath::ChromatogramPtr > tmp_out;
-            std::vector< ChromatogramExtractor::ExtractionCoordinates > coordinates;
-            ChromatogramExtractor extractor;
-            extractor.prepare_coordinates(tmp_out, coordinates, transition_exp_used, cp.rt_extraction_window, false);
-            extractor.extractChromatograms(swath_maps[map_idx].sptr, tmp_out, coordinates, cp.mz_extraction_window,
-                cp.ppm, cp.extraction_function);
-            extractor.return_chromatogram(tmp_out, coordinates,
-                transition_exp_used, SpectrumSettings(), tmp_chromatograms, false);
-
-#ifdef _OPENMP
-#pragma omp critical (featureFinder)
-#endif
-            {
-              LOG_DEBUG << "Extracted "  << tmp_chromatograms.size() << " chromatograms from SWATH map " <<
-                map_idx << " with m/z " << swath_maps[map_idx].lower << " to " << swath_maps[map_idx].upper << ":" << std::endl;
-              for (Size chrom_idx = 0; chrom_idx < tmp_chromatograms.size(); chrom_idx++)
-              {
-                // Check TIC and remove empty chromatograms (can happen if the
-                // extraction window is outside the mass spectrometric acquisition
-                // window).
-                double tic = std::accumulate(tmp_out[chrom_idx]->getIntensityArray()->data.begin(),
-                                             tmp_out[chrom_idx]->getIntensityArray()->data.end(),0.0);
-                LOG_DEBUG << "Chromatogram "  << coordinates[chrom_idx].id << " with size "
-                  << tmp_out[chrom_idx]->getIntensityArray()->data.size() << " and TIC " << tic  << std::endl;
-                if (tic > 0.0)
-                {
-                  // add the chromatogram to the output
-                  chromatograms.push_back(tmp_chromatograms[chrom_idx]);
-                }
-                else
-                {
-                  std::cerr << " - Warning: Empty chromatogram " << coordinates[chrom_idx].id << 
-                    " detected. Will skip it!" << std::endl;
-                }
-              }
-            }
-          }
-          else
-          {
-            LOG_DEBUG << "Extracted no transitions from SWATH map " << map_idx << " with m/z " <<
-                swath_maps[map_idx].lower << " to " << swath_maps[map_idx].upper << ":" << std::endl;
-          }
-        }
-      }
-    }
-
-    /** @brief Perform RT normalization using the MRMFeatureFinderScoring 
-     *
-     * @param transition_exp_ The transitions for the normalization peptides
-     * @param chromatograms The extracted chromatograms
-     * @param min_rsq Minimal R^2 value that is expected for the RT regression
-     * @param min_coverage Minimal coverage of the chromatographic space that needs to be achieved
-     * @param feature_finder_param Parameter set for the feature finding in chromatographic dimension 
-     * @param irt_detection_param Parameter set for the detection of the iRTs (outlier detection, peptides per bin etc)
-     * @param swath_maps The raw data for the m/z correction
-     * @param mz_correction_function If correction in m/z is desired, which function should be used
-     *
-     * @note: feature_finder_param are copied because they are changed here.
-     *
-    */
-    TransformationDescription RTNormalization(TargetedExperiment transition_exp_,
-            std::vector< OpenMS::MSChromatogram<> > chromatograms, double min_rsq, double min_coverage,
-            Param feature_finder_param, const Param& irt_detection_param, 
-            std::vector< OpenSwath::SwathMap > & swath_maps, const String & mz_correction_function)
-    {
-      LOG_DEBUG << "Start of RTNormalization method" << std::endl;
-      this->startProgress(0, 1, "Retention time normalization");
-
-      OpenSwath::LightTargetedExperiment targeted_exp;
-      OpenSwathDataAccessHelper::convertTargetedExp(transition_exp_, targeted_exp);
-
-      bool estimateBestPeptides = irt_detection_param.getValue("estimateBestPeptides").toBool();
-      if (estimateBestPeptides)
-      {
-        LOG_DEBUG << "Activated the 'estimateBestPeptides' option." << std::endl;
-      }
-
-      // 1. Estimate the retention time range of the whole experiment
-      std::pair<double,double> RTRange = OpenSwathHelper::estimateRTRange(targeted_exp);
-      LOG_DEBUG << "Detected retention time range from " << RTRange.first << " to " << RTRange.second << std::endl;
-
-      // 2. Store the peptide retention times in an intermediate map
-      std::map<OpenMS::String, double> PeptideRTMap;
-      for (Size i = 0; i < targeted_exp.getCompounds().size(); i++)
-      {
-        PeptideRTMap[targeted_exp.getCompounds()[i].id] = targeted_exp.getCompounds()[i].rt;
-      }
-
-      // 3. Extract the RT pairs from the input data
-      OpenSwath::LightTargetedExperiment transition_exp_used = targeted_exp;
-
-      // Change the feature finding parameters:
-      //  - no RT score (since we don't know the correct retention time)
-      //  - no RT window
-      //  - no elution model score
-      //  - no peak quality (use all peaks)
-      //  - if best peptides should be used, use peak quality
-      MRMFeatureFinderScoring featureFinder;
-      feature_finder_param.setValue("Scores:use_rt_score", "false");
-      feature_finder_param.setValue("Scores:use_elution_model_score", "false");
-      feature_finder_param.setValue("rt_extraction_window", -1.0);
-      feature_finder_param.setValue("TransitionGroupPicker:PeakPickerMRM:signal_to_noise", 1.0); // set to 1.0 in all cases
-      feature_finder_param.setValue("TransitionGroupPicker:compute_peak_quality", "false"); // no peak quality -> take all peaks!
-      if (estimateBestPeptides)
-      {
-        feature_finder_param.setValue("TransitionGroupPicker:compute_peak_quality", "true");
-        feature_finder_param.setValue("TransitionGroupPicker:minimal_quality", irt_detection_param.getValue("InitialQualityCutoff"));
-      }
-      featureFinder.setParameters(feature_finder_param);
-
-      FeatureMap featureFile; // for results
-      OpenMS::MRMFeatureFinderScoring::TransitionGroupMapType transition_group_map; // for results
-      boost::shared_ptr<MSExperiment<Peak1D> > empty_swath_map(new MSExperiment<Peak1D>); // empty map 
-      OpenSwath::SpectrumAccessPtr empty_swath_ptr = SimpleOpenMSSpectraFactory::getSpectrumAccessOpenMSPtr(empty_swath_map);
-      TransformationDescription empty_trafo; // empty transformation
-
-      // Prepare the data with the chromatograms
-      boost::shared_ptr<MSExperiment<Peak1D> > xic_map(new MSExperiment<Peak1D>); 
-      xic_map->setChromatograms(chromatograms);
-      OpenSwath::SpectrumAccessPtr chromatogram_ptr = OpenSwath::SpectrumAccessPtr(new OpenMS::SpectrumAccessOpenMS(xic_map));
-
-      featureFinder.setStrictFlag(false); // TODO remove this, it should be strict (e.g. all transitions need to be present for RT norm)
-      featureFinder.pickExperiment(chromatogram_ptr, featureFile, transition_exp_used, empty_trafo, empty_swath_ptr, transition_group_map);
-
-      // find most likely correct feature for each group and add it to the
-      // "pairs" vector by computing pairs of iRT and real RT. 
-      // Note that the quality threshold will only be applied if
-      // estimateBestPeptides is true
-      std::vector<std::pair<double, double> > pairs; // store the RT pairs to write the output trafoXML
-      std::map<std::string, double> res = OpenSwathHelper::simpleFindBestFeature(transition_group_map, 
-        estimateBestPeptides, irt_detection_param.getValue("OverallQualityCutoff"));
-
-      for (std::map<std::string, double>::iterator it = res.begin(); it != res.end(); ++it)
-      {
-        pairs.push_back(std::make_pair(it->second, PeptideRTMap[it->first])); // pair<exp_rt, theor_rt>
-      }
-
-      // 4. Correct mz deviations using SwathMapMassCorrection
-      SwathMapMassCorrection::correctMZ(transition_group_map, swath_maps, mz_correction_function);
-
-      // 5. Perform the outlier detection
-      std::vector<std::pair<double, double> > pairs_corrected;
-      String outlier_method = irt_detection_param.getValue("outlierMethod");
-      if (outlier_method == "iter_residual" || outlier_method == "iter_jackknife")
-      {
-        pairs_corrected = MRMRTNormalizer::removeOutliersIterative(pairs, min_rsq, min_coverage,
-        irt_detection_param.getValue("useIterativeChauvenet").toBool(), outlier_method);
-      }
-      else if (outlier_method == "ransac")
-      {
-        // First, estimate of the maximum deviation from RT that is tolerated:
-        //   Because 120 min gradient can have around 4 min elution shift, we use
-        //   a default value of 3 % of the gradient to find upper RT threshold (3.6 min).
-        double pcnt_rt_threshold = irt_detection_param.getValue("RANSACMaxPercentRTThreshold");
-        double max_rt_threshold = (RTRange.second - RTRange.first) * pcnt_rt_threshold / 100.0;
-
-        pairs_corrected = MRMRTNormalizer::removeOutliersRANSAC(pairs, min_rsq, min_coverage,
-          irt_detection_param.getValue("RANSACMaxIterations"), max_rt_threshold,
-          irt_detection_param.getValue("RANSACSamplingSize"));
-      }
-      else if (outlier_method == "none") 
-      {
-        pairs_corrected = pairs;
-      }
-      else 
-      {
-        throw Exception::IllegalArgument(__FILE__, __LINE__, OPENMS_PRETTY_FUNCTION,
-          String("Illegal argument '") + outlier_method + "' used for outlierMethod (valid: 'iter_residual', 'iter_jackknife', 'ransac', 'none').");
-      }
-
-      // 5. Check whether the found peptides fulfill the binned coverage criteria
-      // set by the user.
-      if (estimateBestPeptides)
-      {
-        bool enoughPeptides = computeBinnedCoverage(RTRange, pairs_corrected,
-          irt_detection_param.getValue("NrRTBins"),
-          irt_detection_param.getValue("MinPeptidesPerBin"),
-          irt_detection_param.getValue("MinBinsFilled") );
-
-        if (!enoughPeptides)
-        {
-          throw Exception::IllegalArgument(__FILE__, __LINE__, OPENMS_PRETTY_FUNCTION,
-            "There were not enough bins with the minimal number of peptides");
-        }
-      }
-
-      // store transformation, using a linear model as default
-      TransformationDescription trafo_out;
-      trafo_out.setDataPoints(pairs_corrected);
-      Param model_params;
-      model_params.setValue("symmetric_regression", "false");
-      String model_type = "linear";
-      trafo_out.fitModel(model_type, model_params);
-
-      this->endProgress();
-      return trafo_out;
-    }
-
-    /// Function to compute the coverage of the iRT peptides across the gradient
-    ///   Cmp with RTNormalizer
-    bool computeBinnedCoverage(const std::pair<double,double> & rtRange, 
-        const std::vector<std::pair<double, double> > & pairs, int nrBins, 
-        int minPeptidesPerBin, int minBinsFilled)
-    {
-      std::vector<int> binCounter(nrBins, 0);
-      for (std::vector<std::pair<double, double> >::const_iterator pair_it = pairs.begin(); pair_it != pairs.end(); ++pair_it)
-      {
-        double normRT = (pair_it->second - rtRange.first) / (rtRange.second - rtRange.first); // compute a value between [0,1)
-        normRT *= nrBins;
-        int bin = (int)normRT;
-        if (bin >= nrBins)
-        {
-          // this should never happen, but just to make sure
-          std::cerr << "OpenSwathWorkflow::countPeptidesInBins : computed bin was too large (" << 
-            bin << "), setting it to the maximum of " << nrBins << std::endl;
-          bin = nrBins - 1;
-        }
-        binCounter[ bin ]++;
-      }
-
-      int binsFilled = 0;
-      for (Size i = 0; i < binCounter.size(); i++)
-      {
-        LOG_DEBUG <<" In bin " << i << " out of " << binCounter.size() << 
-          " we have " << binCounter[i] << " peptides " << std::endl;
-        if (binCounter[i] >= minPeptidesPerBin) 
-        {
-          binsFilled++;
-        }
-      }
-
-      return (binsFilled >= minBinsFilled);
-    }
-
-    /// Helper function to score a set of chromatograms
-    /// Will iterate over all assays contained in transition_exp and for each
-    /// assay fetch the corresponding chromatograms and find peakgroups.
-    ///
-    void scoreAllChromatograms(
-        const OpenSwath::SpectrumAccessPtr input,
-        const OpenSwath::SpectrumAccessPtr swath_map,
-        OpenSwath::LightTargetedExperiment& transition_exp,
-        const Param& feature_finder_param,
-        TransformationDescription trafo, const double rt_extraction_window,
-        FeatureMap& output, OpenSwathTSVWriter & tsv_writer, 
-        std::map< std::string, OpenSwath::ChromatogramPtr > & ms1_chromatograms,
-        bool ms1only = false)
-    {
-      TransformationDescription trafo_inv = trafo;
-      trafo_inv.invert();
-
-      MRMFeatureFinderScoring featureFinder;
-
-      // To ensure multi-threading safe access to the individual spectra, we
-      // need to use a light clone of the spectrum access (if multiple threads
-      // share a single filestream and call seek on it, chaos will ensue).
-      if (use_ms1_traces_)
-      {
-        OpenSwath::SpectrumAccessPtr threadsafe_ms1 = ms1_map_->lightClone();
-        featureFinder.setMS1Map( threadsafe_ms1 );
-      }
-
-      MRMTransitionGroupPicker trgroup_picker;
-
-      trgroup_picker.setParameters(feature_finder_param.copy("TransitionGroupPicker:", true));
-      featureFinder.setParameters(feature_finder_param);
-      featureFinder.prepareProteinPeptideMaps_(transition_exp);
-
-      // Map chromatogram id to sequence number
-      std::map<String, int> chromatogram_map;
-      for (Size i = 0; i < input->getNrChromatograms(); i++)
-      {
-        chromatogram_map[input->getChromatogramNativeID(i)] = boost::numeric_cast<int>(i);
-      }
-      // Map peptide id to sequence number
-      std::map<String, int> assay_peptide_map;
-      for (Size i = 0; i < transition_exp.getCompounds().size(); i++)
-      {
-        assay_peptide_map[transition_exp.getCompounds()[i].id] = boost::numeric_cast<int>(i);
-      }
-
-      // Map peptide id to corresponding transitions
-      typedef std::map<String, std::vector< const TransitionType* > > AssayMapT;
-      AssayMapT assay_map;
-      // create an entry for each member (ensure there is one even if we don't
-      // have any transitions for it, e.g. in the case of ms1 only)
-      for (Size i = 0; i < transition_exp.getCompounds().size(); i++)
-      {
-        assay_map[transition_exp.getCompounds()[i].id] = std::vector< const TransitionType* >();
-      }
-      for (Size i = 0; i < transition_exp.getTransitions().size(); i++)
-      {
-        assay_map[transition_exp.getTransitions()[i].getPeptideRef()].push_back(&transition_exp.getTransitions()[i]);
-      }
-
-      std::vector<String> to_output;
-      // Iterating over all the assays
-      for (AssayMapT::iterator assay_it = assay_map.begin(); assay_it != assay_map.end(); ++assay_it)
-      {
-        // Create new MRMTransitionGroup
-        String id = assay_it->first;
-        MRMTransitionGroupType transition_group;
-        transition_group.setTransitionGroupID(id);
-        double expected_rt = transition_exp.getCompounds()[ assay_peptide_map[id] ].rt;
-        double precursor_mz = -1;
-        // TODO: to get the precursor, we need to have at least one transition ...
-
-        // Go through all transitions, for each transition get chromatogram and
-        // the chromatogram and the assay to the MRMTransitionGroup
-        for (Size i = 0; i < assay_it->second.size(); i++)
-        {
-          const TransitionType* transition = assay_it->second[i];
-          precursor_mz = transition->getPrecursorMZ();
-
-          // continue if we only have MS1 (we wont have any chromatograms for
-          // the transitions)
-          if (ms1only) {continue;}
-
-          if (chromatogram_map.find(transition->getNativeID()) == chromatogram_map.end())
-          {
-            throw Exception::IllegalArgument(__FILE__, __LINE__, OPENMS_PRETTY_FUNCTION,
-                "Error, did not find chromatogram for transition " + transition->getNativeID() );
-          }
-
-          // Convert chromatogram to MSChromatogram
-          OpenSwath::ChromatogramPtr cptr = input->getChromatogramById(chromatogram_map[transition->getNativeID()]);
-          MSChromatogram<ChromatogramPeak> chromatogram_old;
-          OpenSwathDataAccessHelper::convertToOpenMSChromatogram(cptr, chromatogram_old);
-          RichPeakChromatogram chromatogram;
-
-          // Extract and convert chromatogram to input chromatogram
-          chromatogram.setMetaValue("product_mz", transition->getProductMZ());
-          chromatogram.setMetaValue("precursor_mz", transition->getPrecursorMZ());
-          chromatogram.setNativeID(transition->getNativeID());
-          double de_normalized_experimental_rt = trafo_inv.apply(expected_rt);
-          selectChrom_(chromatogram_old, chromatogram, rt_extraction_window, de_normalized_experimental_rt);
-
-          // Now add the transition and the chromatogram to the MRMTransitionGroup
-          transition_group.addTransition(*transition, transition->getNativeID());
-          transition_group.addChromatogram(chromatogram, chromatogram.getNativeID());
-        }
-
-        // currently .tsv and .featureXML are mutually exclusive
-        if (tsv_writer.isActive()) { output.clear(); }
-
-        // Set the MS1 chromatogram, if available
-        if (!ms1_chromatograms.empty() && 
-            ms1_chromatograms.find(transition_group.getTransitionGroupID()) != ms1_chromatograms.end())
-        {
-          OpenSwath::ChromatogramPtr cptr = ms1_chromatograms[ transition_group.getTransitionGroupID() ];
-          MSChromatogram<ChromatogramPeak> chromatogram_old;
-          OpenSwathDataAccessHelper::convertToOpenMSChromatogram(cptr, chromatogram_old);
-          RichPeakChromatogram chromatogram;
-          selectChrom_(chromatogram_old, chromatogram, -1, -1);
-          chromatogram.setMetaValue("precursor_mz", precursor_mz);
-          chromatogram.setNativeID(transition_group.getTransitionGroupID() + "_" + "Precursor_i0");
-          transition_group.addPrecursorChromatogram(chromatogram, chromatogram.getNativeID());
-        }
-        // Process the MRMTransitionGroup: find peakgroups and score them
-        trgroup_picker.pickTransitionGroup(transition_group);
-        featureFinder.scorePeakgroups(transition_group, trafo, swath_map, output, ms1only);
-
-        // Add to the output tsv if given
-        if (tsv_writer.isActive())
-        {
-          const OpenSwath::LightCompound pep = transition_exp.getCompounds()[ assay_peptide_map[id] ];
-          const TransitionType* transition = assay_it->second[0];
-          to_output.push_back(tsv_writer.prepareLine(pep, transition, output, id));
-        }
-      }
-
-      // Only write at the very end since this is a step needs a barrier
-      if (tsv_writer.isActive())
-      {
-#ifdef _OPENMP
-#pragma omp critical (scoreAll)
-#endif
-        {
-          tsv_writer.writeLines(to_output);
-        }
-      }
-    }
-
-    /** @brief Prepare extraction coordinates for list of chromatograms
-     *
-     * Creates a set of (empty) chromatograms and extraction coordinates with
-     * the correct ids, m/z and retention time start/end points to be extracted
-     * by the ChromatogramExtractor.
-     *
-     * Handles rt extraction windows by calculating the correct transformation
-     * for each coordinate.
-     *
-     * @param transition_exp_used List of transitions to use for extraction
-     * @param output_chromatograms List of chromatograms to be filled (should be empty)
-     * @param coordinates List of extraction coordinates to be filled (should be empty)
-     * @param ms1 Whether to perform MS1 (precursor ion) or MS2 (fragment ion) extraction 
-     * @param trafo_inverse Transformation function for RT
-     * @param cp Parameters for chromatogram extraction
-     *
-    */
-    void prepare_coordinates_(const OpenSwath::LightTargetedExperiment & transition_exp_used, 
-                              std::vector< OpenSwath::ChromatogramPtr > & output_chromatograms, 
-                              std::vector< ChromatogramExtractorAlgorithm::ExtractionCoordinates > & coordinates, 
-                              const bool ms1,
-                              const TransformationDescription trafo_inverse, 
-                              const ChromExtractParams & cp) const
-    {
-      if (cp.rt_extraction_window < 0)
-      {
-        prepare_coordinates_(transition_exp_used, output_chromatograms, coordinates, cp.rt_extraction_window, ms1);
-      }
-      else
-      {
-        // Use an rt extraction window of 0.0 which will just write the retention time in start / end positions
-        // Then correct the start/end positions and add the extra_rt_extract parameter
-        prepare_coordinates_(transition_exp_used, output_chromatograms, coordinates, 0.0, ms1);
-        for (std::vector< ChromatogramExtractor::ExtractionCoordinates >::iterator it = coordinates.begin(); it != coordinates.end(); ++it)
-        {
-          it->rt_start = trafo_inverse.apply(it->rt_start) - (cp.rt_extraction_window + cp.extra_rt_extract)/ 2.0;
-          it->rt_end = trafo_inverse.apply(it->rt_end) + (cp.rt_extraction_window + cp.extra_rt_extract)/ 2.0;
-        }
-      }
-    }
-
-    /** @brief Prepare extraction coordinates for list of chromatograms
-     *
-     * Creates a set of (empty) chromatograms and extraction coordinates with
-     * the correct ids, m/z and retention time start/end points to be extracted
-     * by the ChromatogramExtractor.
-     *
-     * @param transition_exp_used List of transitions to use for extraction
-     * @param output_chromatograms List of chromatograms to be filled (should be empty)
-     * @param coordinates List of extraction coordinates to be filled (should be empty)
-     * @param rt_extraction_window Size of RT extraction window
-     * @param ms1 Whether to perform MS1 (precursor ion) or MS2 (fragment ion) extraction 
-     *
-    */
-    void prepare_coordinates_(const OpenSwath::LightTargetedExperiment & transition_exp_used, 
-                             std::vector< OpenSwath::ChromatogramPtr > & output_chromatograms, 
-                             std::vector< ChromatogramExtractorAlgorithm::ExtractionCoordinates > & coordinates, 
-                             const double rt_extraction_window, 
-                             const bool ms1) const
-    {
-      // hash of the peptide reference containing all transitions
-      std::map<String, std::vector<const OpenSwath::LightTransition*> > peptide_trans_map;
-      for (Size i = 0; i < transition_exp_used.getTransitions().size(); i++)
-      {
-        peptide_trans_map[transition_exp_used.getTransitions()[i].getPeptideRef()].push_back(&transition_exp_used.getTransitions()[i]);
-      }
-      std::map<String, const OpenSwath::LightCompound*> trans_peptide_map;
-      for (Size i = 0; i < transition_exp_used.getCompounds().size(); i++)
-      {
-        trans_peptide_map[transition_exp_used.getCompounds()[i].id] = &transition_exp_used.getCompounds()[i];
-      }
-
-      // Determine iteration size: 
-      // When extracting MS1/precursor transitions, we iterate over compounds.
-      // Otherwise (for SWATH/fragment ions), we iterate over the transitions.
-      Size itersize;
-      if (ms1) {itersize = transition_exp_used.getCompounds().size();}
-      else     {itersize = transition_exp_used.getTransitions().size();}
-
-      for (Size i = 0; i < itersize; i++)
-      {
-        OpenSwath::ChromatogramPtr s(new OpenSwath::Chromatogram);
-        output_chromatograms.push_back(s);
-
-        ChromatogramExtractor::ExtractionCoordinates coord;
-        OpenSwath::LightCompound pep;
-        OpenSwath::LightTransition transition;
-
-        if (ms1)
-        {
-          pep = transition_exp_used.getCompounds()[i];
-
-          // Catch cases where a compound has no transitions
-          if (peptide_trans_map.count(pep.id) == 0 )
-          {
-            LOG_INFO << "Warning: no transitions found for compound " << pep.id << std::endl;
-            coord.rt_start = -1;
-            coord.rt_end = -2; // create negative range
-            coord.id = pep.id;
-            coordinates.push_back(coord);
-            continue;
-          }
-
-          // This is slightly awkward but the m/z of the precursor is *not*
-          // stored in the precursor object but only in the transition object
-          // itself. So we have to get the first transition to look it up.
-          transition = (*peptide_trans_map[pep.id][0]);
-          coord.mz = transition.getPrecursorMZ();
-          coord.id = pep.id;
-        }
-        else
-        {
-          transition = transition_exp_used.getTransitions()[i];
-          pep = (*trans_peptide_map[transition.getPeptideRef()]);
-          coord.mz = transition.getProductMZ();
-          coord.id = transition.getNativeID();
-        }
-
-        double rt = pep.rt;
-        coord.rt_start = rt - rt_extraction_window / 2.0;
-        coord.rt_end = rt + rt_extraction_window / 2.0;
-        coordinates.push_back(coord);
-      }
-
-      // sort result
-      std::sort(coordinates.begin(), coordinates.end(), ChromatogramExtractor::ExtractionCoordinates::SortExtractionCoordinatesByMZ);
-    }
-
-    void selectChrom_(const MSChromatogram<ChromatogramPeak>& chromatogram_old,
-                      MSSpectrum<ChromatogramPeak>& chromatogram,
-                      double rt_extraction_window,
-                      double center_rt)
-    {
-      double rt_max = center_rt + rt_extraction_window;
-      double rt_min = center_rt - rt_extraction_window;
-      for (MSChromatogram<ChromatogramPeak>::const_iterator it = chromatogram_old.begin(); it != chromatogram_old.end(); ++it)
-      {
-        if (rt_extraction_window >= 0 && (it->getRT() < rt_min || it->getRT() > rt_max))
-        {
-          continue;
-        }
-        ChromatogramPeak peak;
-        peak.setMZ(it->getRT());
-        peak.setIntensity(it->getIntensity());
-        chromatogram.push_back(peak);
-      }
-    }
-
-  private:
-    /**
-     * @brief Spectrum Access to the MS1 map (note that this is *not* threadsafe!)
-     *
-     * @note This pointer is not threadsafe, please use the lightClone() function to create a copy for each thread
-     * @note This pointer may be NULL if use_ms1_traces_ is set to false
-     *
-     */
-    OpenSwath::SpectrumAccessPtr ms1_map_;
-
-    /// Whether to use the MS1 traces
-    bool use_ms1_traces_;
-
-  };
-
-}
-
-=======
->>>>>>> ad76b431
 // OpenMS base classes
 #include <OpenMS/APPLICATIONS/TOPPBase.h>
 #include <OpenMS/CONCEPT/ProgressLogger.h>
