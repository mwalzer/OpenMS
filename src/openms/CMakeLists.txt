# --------------------------------------------------------------------------
#                   OpenMS -- Open-Source Mass Spectrometry
# --------------------------------------------------------------------------
# Copyright The OpenMS Team -- Eberhard Karls University Tuebingen,
# ETH Zurich, and Freie Universitaet Berlin 2002-2017.
#
# This software is released under a three-clause BSD license:
#  * Redistributions of source code must retain the above copyright
#    notice, this list of conditions and the following disclaimer.
#  * Redistributions in binary form must reproduce the above copyright
#    notice, this list of conditions and the following disclaimer in the
#    documentation and/or other materials provided with the distribution.
#  * Neither the name of any author or any participating institution
#    may be used to endorse or promote products derived from this software
#    without specific prior written permission.
# For a full list of authors, refer to the file AUTHORS.
# --------------------------------------------------------------------------
# THIS SOFTWARE IS PROVIDED BY THE COPYRIGHT HOLDERS AND CONTRIBUTORS "AS IS"
# AND ANY EXPRESS OR IMPLIED WARRANTIES, INCLUDING, BUT NOT LIMITED TO, THE
# IMPLIED WARRANTIES OF MERCHANTABILITY AND FITNESS FOR A PARTICULAR PURPOSE
# ARE DISCLAIMED. IN NO EVENT SHALL ANY OF THE AUTHORS OR THE CONTRIBUTING
# INSTITUTIONS BE LIABLE FOR ANY DIRECT, INDIRECT, INCIDENTAL, SPECIAL,
# EXEMPLARY, OR CONSEQUENTIAL DAMAGES (INCLUDING, BUT NOT LIMITED TO,
# PROCUREMENT OF SUBSTITUTE GOODS OR SERVICES; LOSS OF USE, DATA, OR PROFITS;
# OR BUSINESS INTERRUPTION) HOWEVER CAUSED AND ON ANY THEORY OF LIABILITY,
# WHETHER IN CONTRACT, STRICT LIABILITY, OR TORT (INCLUDING NEGLIGENCE OR
# OTHERWISE) ARISING IN ANY WAY OUT OF THE USE OF THIS SOFTWARE, EVEN IF
# ADVISED OF THE POSSIBILITY OF SUCH DAMAGE.
#
# --------------------------------------------------------------------------
# $Maintainer: Stephan Aiche, Chris Bielow $
# $Authors: Andreas Bertsch, Chris Bielow, Stephan Aiche $
# --------------------------------------------------------------------------

project("OpenMS")
cmake_minimum_required(VERSION 3.0.2 FATAL_ERROR)

set(CMAKE_AUTOUIC ON)
set(CMAKE_AUTOMOC ON)
set(CMAKE_INCLUDE_CURRENT_DIR ON)

#------------------------------------------------------------------------------
# naming conventions:
#
# prefix a variable with 'CF_' if it is used to configure a file!
# e.g., CF_LibOpenMSExport
set(CF_OPENMS_PACKAGE_VERSION "${OPENMS_PACKAGE_VERSION_MAJOR}.${OPENMS_PACKAGE_VERSION_MINOR}.${OPENMS_PACKAGE_VERSION_PATCH}" CACHE INTERNAL "OpenMS VERSION" FORCE)

#------------------------------------------------------------------------------
# En/disable assertions
if ("${CMAKE_BUILD_TYPE}" STREQUAL "Debug")
	set(CF_OPENMS_ASSERTIONS 1)
else()
	set(CF_OPENMS_ASSERTIONS 0)
endif()
set(CF_OPENMS_ASSERTIONS ${CF_OPENMS_ASSERTIONS} CACHE INTERNAL "Enables debug messages (precondition and postconditions are enabled, a bit slower) - this is NOT changing any compiler flags!" FORCE)


#------------------------------------------------------------------------------
# third party libs shipped with OpenMS directly
#------------------------------------------------------------------------------
add_subdirectory(thirdparty)

#------------------------------------------------------------------------------
# external libs (contrib or system)
#------------------------------------------------------------------------------
include(${PROJECT_SOURCE_DIR}/cmake_findExternalLibs.cmake)

#------------------------------------------------------------------------------
# At this point make a summary of where data and doc will be located:
message(STATUS "Info: CF_OPENMS_DATA_PATH: ${CF_OPENMS_DATA_PATH}")
message(STATUS "Info: CF_OPENMS_DOC_PATH: ${CF_OPENMS_DOC_PATH}")

#------------------------------------------------------------------------------
# configure config.h
#------------------------------------------------------------------------------
include(${PROJECT_SOURCE_DIR}/configh.cmake)

#------------------------------------------------------------------------------
# big include file for headers and cpp files, that fills the OpenMS_sources variable
include (${PROJECT_SOURCE_DIR}/includes.cmake)

#------------------------------------------------------------------------------
# all the dependency libraries are linked into libOpenMS.so, except Qt
set(OPENMS_DEP_LIBRARIES  ${COIN_LIBRARIES}
                          ${LIBSVM_LIBRARIES}
                          ${XercesC_LIBRARY}
                          ${Boost_LIBRARIES}
                          ${WM5_LIBRARIES}
                          ${BZIP2_LIBRARIES}
                          ${ZLIB_LIBRARIES}
                          ${SQLITE_LIBRARY}
                          ${GLPK_LIBRARIES})

# xerces requires linking against CoreFoundation&CoreServices
if(APPLE)
  find_library(CoreFoundation_LIBRARY CoreFoundation )
  find_library(CoreServices_LIBRARY CoreServices )
  set(OPENMS_DEP_LIBRARIES ${OPENMS_DEP_LIBRARIES}
                           ${CoreFoundation_LIBRARY}
                           ${CoreServices_LIBRARY})
endif()

if (MSVC)
	list(APPEND OPENMS_DEP_LIBRARIES opengl32.lib)
endif()
if (WITH_CRAWDAD)
  # find archive (static) version and add it to the OpenMS library
  find_library(Crawdad_LIBRARY
   NAMES Crawdad.a Crawdad
    HINTS ${Crawdad_DIR})
  list(APPEND OPENMS_DEP_LIBRARIES ${Crawdad_LIBRARY})
endif()

set (OPENMS_CONTRIB_INCLUDE_DIRS "")
if (OPENMS_CONTRIB_LIBS)
 set (OPENMS_CONTRIB_INCLUDE_DIRS ${OPENMS_CONTRIB_LIBS}/include)
endif()

openms_add_library(TARGET_NAME  OpenMS
                   SOURCE_FILES  ${OpenMS_sources}
                   HEADER_FILES  ${OpenMS_sources_h}
                                 ${OpenMS_configured_headers}
                   INTERNAL_INCLUDES ${CMAKE_CURRENT_SOURCE_DIR}/include
                                     ${CMAKE_CURRENT_BINARY_DIR}/include
<<<<<<< HEAD
                   PRIVATE_INCLUDES  ${EOL_BSPLINE_INCLUDE_DIRECTORY}
=======
		               PRIVATE_INCLUDES ${EOL_BSPLINE_INCLUDE_DIRECTORY}
>>>>>>> dcb17e27
                   EXTERNAL_INCLUDES ${OPENMS_CONTRIB_INCLUDE_DIRS}
                                     ${Qt5Widgets_INCLUDE_DIRS}
                                     ${Qt5Network_INCLUDE_DIRS}
                                     ${Qt5Svg_INCLUDE_DIRS}
                                     ${Qt5OpenGL_INCLUDE_DIRS}
                                     ${GSL_INCLUDE_DIRS}
                                     ${Boost_INCLUDE_DIRS}
                                     ${SEQAN_INCLUDE_DIRS}
                                     ${SQLITE_INCLUDE_DIR}
                                     ${LIBSVM_INCLUDE_DIRS}
                                     ${GLPK_INCLUDE_DIRS}
                                     ${ZLIB_INCLUDE_DIRS}
                                     ${BZIP2_INCLUDE_DIR}
                                     ${EIGEN3_INCLUDE_DIR}
                                     ${WM5_INCLUDE_DIRS}
                                     ${OpenSwathAlgo_INCLUDE_DIRECTORIES}
                                     ${CRAWDAD_INCLUDE_DIRS}
                                     ${XercesC_INCLUDE_DIRS}
                                     ${COIN_INCLUDE_DIRS}
                   LINK_LIBRARIES OpenSwathAlgo
                                  ${APPLE_EXTRA_LIBS}
                                  ${Qt5Widgets_LIBRARIES}
                                  ${Qt5Network_LIBRARIES}
                                  ${Qt5OpenGL_LIBRARIES}
                                  ${Qt5Svg_LIBRARIES}
                                  ${OPENMS_DEP_LIBRARIES}
                   DLL_EXPORT_PATH "OpenMS/")

#------------------------------------------------------------------------------
# since the share basically belongs to OpenMS core we control its installation
# here
# Note: that slash(/) is important here, otherwise the whole directory
#       (not its content) will be copied!
install_directory(${OPENMS_HOST_DIRECTORY}/share/OpenMS/ ${INSTALL_SHARE_DIR} share)

#------------------------------------------------------------------------------
# register relevant paths for the doxygen doc generation
openms_doc_path("${PROJECT_SOURCE_DIR}/include")<|MERGE_RESOLUTION|>--- conflicted
+++ resolved
@@ -123,11 +123,7 @@
                                  ${OpenMS_configured_headers}
                    INTERNAL_INCLUDES ${CMAKE_CURRENT_SOURCE_DIR}/include
                                      ${CMAKE_CURRENT_BINARY_DIR}/include
-<<<<<<< HEAD
                    PRIVATE_INCLUDES  ${EOL_BSPLINE_INCLUDE_DIRECTORY}
-=======
-		               PRIVATE_INCLUDES ${EOL_BSPLINE_INCLUDE_DIRECTORY}
->>>>>>> dcb17e27
                    EXTERNAL_INCLUDES ${OPENMS_CONTRIB_INCLUDE_DIRS}
                                      ${Qt5Widgets_INCLUDE_DIRS}
                                      ${Qt5Network_INCLUDE_DIRS}
