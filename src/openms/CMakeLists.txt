--- conflicted
+++ resolved
@@ -140,30 +140,6 @@
 endforeach()
 
 #set(OpenMS_sources ${OpenMS_sources} openms_pch.cpp)
-<<<<<<< HEAD
-openms_add_library(TARGET_NAME OpenMS
-									 SOURCE_FILES
-									 		${OpenMS_sources}
-									 HEADER_FILES
-									 		${OpenMS_sources_h}
-									 		${OpenMS_configured_headers}
-									 INTERNAL_INCLUDES
-									 		${CMAKE_CURRENT_SOURCE_DIR}/include
-									 		${CMAKE_CURRENT_BINARY_DIR}/include
-									 PRIVATE_INCLUDES
-									 		${EOL_BSPLINE_INCLUDE_DIRECTORY}
-									 EXTERNAL_INCLUDES
-									 		${OpenSwathAlgo_INCLUDE_DIRECTORIES}
-									 		${EVERGREEN_INCLUDE_DIRECTORY}
-									 		${INCLUDES_FROM_CONTRIB}
-									 		${INCLUDES_FROM_SYSTEM}
-									 		${Qt5Core_INCLUDE_DIRS}
-									 		${Qt5Network_INCLUDE_DIRS}
-									 LINK_LIBRARIES
-									 		OpenSwathAlgo
-									 		${OPENMS_DEP_LIBRARIES}
-									 DLL_EXPORT_PATH "OpenMS/")
-=======
 openms_add_library(TARGET_NAME  OpenMS
                    SOURCE_FILES  ${OpenMS_sources}
                    HEADER_FILES  ${OpenMS_sources_h}
@@ -173,6 +149,7 @@
                    PRIVATE_INCLUDES ${EOL_BSPLINE_INCLUDE_DIRECTORY} ${ISOSPEC_INCLUDE_DIRECTORY} 
                    EXTERNAL_INCLUDES ${OPENMS_CONTRIB_INCLUDE_DIRS}
                                      ${OpenSwathAlgo_INCLUDE_DIRECTORIES}
+                                     ${EVERGREEN_INCLUDE_DIRECTORY}
                                      ${INCLUDES_FROM_CONTRIB}
                                      ${INCLUDES_FROM_SYSTEM}
                                      ${Qt5Core_INCLUDE_DIRS}
@@ -180,7 +157,6 @@
                                      LINK_LIBRARIES OpenSwathAlgo 
                                      ${OPENMS_DEP_LIBRARIES}
                    DLL_EXPORT_PATH "OpenMS/")
->>>>>>> 99dc47c8
                    
 #------------------------------------------------------------------------------
 # since the share basically belongs to OpenMS core we control its installation
