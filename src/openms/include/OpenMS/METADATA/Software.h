--- conflicted
+++ resolved
@@ -52,24 +52,16 @@
     /// Constructor
     explicit Software(const String& name = "", const String& version = "");
     /// Copy constructor
-<<<<<<< HEAD
-    Software(const Software& source) = default;
-=======
-    Software(const Software &) = default;
+    Software(const Software&) = default;
     /// Move constructor
     Software(Software&&) = default;
->>>>>>> 09ebd2ea
     /// Destructor
     ~Software() override;
 
     /// Assignment operator
-<<<<<<< HEAD
-    Software& operator=(const Software& source) = default;
-=======
-    Software & operator=(const Software &) = default;
+    Software& operator=(const Software&) = default;
     /// Move assignment operator
-    Software& operator=(Software&&) & = default;
->>>>>>> 09ebd2ea
+    Software& operator=(Software&&)& = default;
 
     /// Equality operator
     bool operator==(const Software& rhs) const;
