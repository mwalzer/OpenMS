--- conflicted
+++ resolved
@@ -137,10 +137,8 @@
     ProteinHit(const ProteinHit & source) = default;
 
     /// Move constructor
-    ProteinHit(ProteinHit&&) noexcept = default;
-
-    /// Destructor
-    virtual ~ProteinHit();
+    ProteinHit(ProteinHit&&) = default;
+
     //@}
 
     /// Assignment operator
@@ -206,21 +204,12 @@
     //@}
 
 protected:
-<<<<<<< HEAD
-    float score_;                        ///< the score of the protein hit
-    UInt rank_;                         ///< the position(rank) where the hit appeared in the hit list
-    String accession_;          ///< the protein identifier
-    String sequence_;               ///< the amino acid sequence of the protein hit
-    double coverage_;         ///< coverage of the protein based upon the matched peptide sequences
-    std::set<std::pair<Size, ResidueModification> > modifications_; ///< modified positions in a protein
-=======
     float score_;        ///< the score of the protein hit
     UInt rank_;          ///< the position(rank) where the hit appeared in the hit list
     String accession_;   ///< the protein identifier
     String sequence_;    ///< the amino acid sequence of the protein hit
     double coverage_;    ///< coverage of the protein based upon the matched peptide sequences
-
->>>>>>> 2e951a6e
+    std::set<std::pair<Size, ResidueModification> > modifications_; ///< modified positions in a protein
   };
 
 } // namespace OpenMS
