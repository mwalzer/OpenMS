--- conflicted
+++ resolved
@@ -90,17 +90,18 @@
        If files already exist in the target, the copy will fail when processing the first duplicate (i.e. return false).
        To avoid this, specify @p overwrite_existing = true.
        
+       Copy options: 
+       OVERWRITE: Overwrite the file in the target directory if it already exists.
+       SKIP: Skip the file in the target directory if it already exists.
+       CANCEL: Cancel the copy process if file already exists in target directory - return false.
+
        @param from_dir Source directory
        @param to_dir Target directory
-       @param overwrite_existing Overwrites files in target directory if already present
+       @param option Specify the copy option (OVERWRITE, SKIP, CANCEL)
        @return True on success
     */
-<<<<<<< HEAD
     enum copy_options {OVERWRITE,SKIP,CANCEL};
     static bool copyDirRecursively(const QString &from_dir, const QString &to_dir, File::copy_options option = OVERWRITE);
-=======
-    static bool copyDirRecursively(const QString& from_dir, const QString& to_dir, bool overwrite_existing = true);
->>>>>>> 271836f0
 
     /**
       @brief Removes a file (if it exists).
