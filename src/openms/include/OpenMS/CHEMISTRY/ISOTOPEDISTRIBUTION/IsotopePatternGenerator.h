--- conflicted
+++ resolved
@@ -41,18 +41,13 @@
 
 namespace OpenMS
 {
-<<<<<<< HEAD
-    /** 
-        @brief TODO explain what this is doing and how it relates to other fxns in this class
+  class EmpiricalFormula;
 
-     */
-  class OPENMS_DLLAPI IsotopePatternGenerator : public IsotopeDistribution
-=======
-  class EmpiricalFormula;
-  /* class IsotopeDistribution; */
+  /** 
+      @brief TODO explain what this is doing and how it relates to other fxns in this class
 
+   */
   class OPENMS_DLLAPI IsotopePatternGenerator
->>>>>>> 011d3114
   {
  public:
     IsotopePatternGenerator();
