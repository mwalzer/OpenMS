// --------------------------------------------------------------------------
//                   OpenMS -- Open-Source Mass Spectrometry
// --------------------------------------------------------------------------
// Copyright The OpenMS Team -- Eberhard Karls University Tuebingen,
// ETH Zurich, and Freie Universitaet Berlin 2002-2018.
//
// This software is released under a three-clause BSD license:
//  * Redistributions of source code must retain the above copyright
//    notice, this list of conditions and the following disclaimer.
//  * Redistributions in binary form must reproduce the above copyright
//    notice, this list of conditions and the following disclaimer in the
//    documentation and/or other materials provided with the distribution.
//  * Neither the name of any author or any participating institution
//    may be used to endorse or promote products derived from this software
//    without specific prior written permission.
// For a full list of authors, refer to the file AUTHORS.
// --------------------------------------------------------------------------
// THIS SOFTWARE IS PROVIDED BY THE COPYRIGHT HOLDERS AND CONTRIBUTORS "AS IS"
// AND ANY EXPRESS OR IMPLIED WARRANTIES, INCLUDING, BUT NOT LIMITED TO, THE
// IMPLIED WARRANTIES OF MERCHANTABILITY AND FITNESS FOR A PARTICULAR PURPOSE
// ARE DISCLAIMED. IN NO EVENT SHALL ANY OF THE AUTHORS OR THE CONTRIBUTING
// INSTITUTIONS BE LIABLE FOR ANY DIRECT, INDIRECT, INCIDENTAL, SPECIAL,
// EXEMPLARY, OR CONSEQUENTIAL DAMAGES (INCLUDING, BUT NOT LIMITED TO,
// PROCUREMENT OF SUBSTITUTE GOODS OR SERVICES; LOSS OF USE, DATA, OR PROFITS;
// OR BUSINESS INTERRUPTION) HOWEVER CAUSED AND ON ANY THEORY OF LIABILITY,
// WHETHER IN CONTRACT, STRICT LIABILITY, OR TORT (INCLUDING NEGLIGENCE OR
// OTHERWISE) ARISING IN ANY WAY OUT OF THE USE OF THIS SOFTWARE, EVEN IF
// ADVISED OF THE POSSIBILITY OF SUCH DAMAGE.
//
// --------------------------------------------------------------------------
// $Maintainer: Hannes Roest $
// $Authors: Hannes Roest $
// --------------------------------------------------------------------------

#include <OpenMS/ANALYSIS/OPENSWATH/ChromatogramExtractor.h>

#include <OpenMS/ANALYSIS/OPENSWATH/OpenSwathHelper.h>
#include <OpenMS/CONCEPT/Constants.h>
#include <OpenMS/CONCEPT/LogStream.h>

#define IMPLIES(a, b) !(a) || (b)

namespace OpenMS
{
<<<<<<< HEAD
  ChromatogramExtractor::ExtractionCoordinates ChromatogramExtractor::make_coordinates_(const std::vector<TargetedExperiment::RetentionTime>& rts, double rt_extraction_window, double mz, const String& id, const String& precursor_id) const
  {
    const String& prec_id = precursor_id.empty() ? id : precursor_id;

    ChromatogramExtractor::ExtractionCoordinates coord;
    coord.id = id;
    coord.mz = mz;

    if (rt_extraction_window < 0)
    {
      coord.rt_end = -1;
      coord.rt_start = 0;
    }
    else if (rts.empty() || !rts[0].isRTset())
    {
      // we don't have retention times -> this is only a problem if we actually wanted to use the RT limit feature
      throw Exception::IllegalArgument(__FILE__, __LINE__, OPENMS_PRETTY_FUNCTION,
                                       "Error: Peptide or compound '" + prec_id + "' does not have retention time information, which is necessary to perform an RT-limited extraction");
    }
    else if (boost::math::isnan(rt_extraction_window)) // if 'rt_extraction_window' is NAN, we assume that RT start/end is encoded in the data
    {
      // TODO: better use a single RT entry with start/end
      if (rts.size() != 2)
      {
        throw Exception::IllegalArgument(__FILE__, __LINE__, OPENMS_PRETTY_FUNCTION, "Error: Expected exactly two retention time entries for peptide or compound '" + prec_id + "', found " + String(rts.size()));
      }
      coord.rt_start = rts[0].getRT();
      coord.rt_end = rts[1].getRT();
    }
    else // if 'rt_extraction_window' is zero, just write the (first) RT value for later processing
    {
      double rt = rts[0].getRT();
      coord.rt_start = rt - rt_extraction_window / 2.0;
      coord.rt_end = rt + rt_extraction_window / 2.0;
    }
    return coord;
  }

=======

  template <typename MapT, typename PepT>
  bool populateMS1Transition(MapT & pep2tr,
                             const PepT & pep,
                             ChromatogramExtractor::ExtractionCoordinates & coord)
  {
    // default values for RT window (negative range)
    coord.rt_end = -1;
    coord.rt_start = 0;

    // Catch cases where a compound has no transitions
    if (pep2tr.count(pep.id) == 0)
    {
      LOG_INFO << "Warning: no transitions found for compound " << pep.id << std::endl;
      coord.id = OpenSwathHelper::computePrecursorId(pep.id, 0);
      return false;
    }

    // This is slightly awkward but the m/z of the precursor is *not*
    // stored in the precursor object but only in the transition object
    // itself. So we have to get the first transition to look it up.
    auto transition = (*pep2tr[pep.id][0]);
    coord.mz = transition.getPrecursorMZ();

    // Set chromatogram reference id: even though we use the peptide id
    // here, it is possible that these ids overlap with the transition
    // ids, leading to bad downstream consequences (e.g. ambiguity which
    // chromatograms are precursor and which ones are fragment
    // chromatograms). This is especially problematic with pqp files
    // where peptide precursors and transitions are simply numbered and
    // are guaranteed to overlap.
    coord.id = OpenSwathHelper::computePrecursorId(pep.id, 0);
    return true;
  }

  template <typename TransitionT>
  void populateMS2Transition(const TransitionT & transition,
                             ChromatogramExtractor::ExtractionCoordinates & coord)
  {
    // default values for RT window (negative range)
    coord.rt_end = -1;
    coord.rt_start = 0;

    coord.mz = transition.getProductMZ();
    coord.mz_precursor = transition.getPrecursorMZ();
    coord.id = transition.getNativeID();
  }


  const TargetedExperimentHelper::PeptideCompound* getPeptideHelperMS2_(const OpenMS::TargetedExperiment& transition_exp_used,
                                                                        const OpenMS::ReactionMonitoringTransition& transition,
                                                                        bool do_peptides)
  {
    OPENMS_PRECONDITION(IMPLIES(do_peptides, !transition.getPeptideRef().empty()), "PeptideRef cannot be empty for peptides")
    OPENMS_PRECONDITION(IMPLIES(!do_peptides, !transition.getCompoundRef().empty()), "CompoundRef cannot be empty for compounds")

    if (do_peptides)
    {
      return &transition_exp_used.getPeptideByRef(transition.getPeptideRef()); 
    }
    else
    {
      return &transition_exp_used.getCompoundByRef(transition.getCompoundRef()); 
    }
  }

  const TargetedExperimentHelper::PeptideCompound* getPeptideHelperMS1_(const OpenMS::TargetedExperiment & transition_exp_used,
                                                                        Size i,
                                                                        bool do_peptides)
  {
    OPENMS_PRECONDITION(i >= 0, "Index i must be larger than zero")
    OPENMS_PRECONDITION(IMPLIES(do_peptides, i < transition_exp_used.getPeptides().size()), "Index i must be smaller than the number of peptides")
    OPENMS_PRECONDITION(IMPLIES(!do_peptides, i < transition_exp_used.getCompounds().size()), "Index i must be smaller than the number of compounds")

    if (do_peptides)
    {
      return &transition_exp_used.getPeptides()[i];
    }
    else
    {
      return &transition_exp_used.getCompounds()[i];
    }
  }

  void ChromatogramExtractor::prepare_coordinates(std::vector< OpenSwath::ChromatogramPtr > & output_chromatograms,
                                                  std::vector< ExtractionCoordinates > & coordinates,
                                                  const OpenSwath::LightTargetedExperiment & transition_exp_used,
                                                  const double rt_extraction_window,
                                                  const bool ms1,
                                                  const int ms1_isotopes)
  {
    // hash of the peptide reference containing all transitions
    std::map<String, std::vector<const OpenSwath::LightTransition*> > pep2tr;
    for (Size i = 0; i < transition_exp_used.getTransitions().size(); i++)
    {
      String ref = transition_exp_used.getTransitions()[i].getPeptideRef();
      pep2tr[ref].push_back(&transition_exp_used.getTransitions()[i]);
    }
    std::map<String, const OpenSwath::LightCompound*> tr2pep;
    for (const auto & p : transition_exp_used.getCompounds()) {tr2pep[p.id] = &p;}

    // Determine iteration size:
    // When extracting MS1/precursor transitions, we iterate over compounds.
    // Otherwise (for SWATH/fragment ions), we iterate over the transitions.
    Size itersize;
    if (ms1)
    {
      itersize = transition_exp_used.getCompounds().size();
    }
    else
    {
      itersize = transition_exp_used.getTransitions().size();
    }
>>>>>>> 89125c95

  void ChromatogramExtractor::prepare_coordinates(std::vector< OpenSwath::ChromatogramPtr >& output_chromatograms,
    std::vector< ExtractionCoordinates >& coordinates,
    const OpenMS::TargetedExperiment& transition_exp_used,
    const double rt_extraction_window, const bool ms1) const
  {
    if (ms1)
    {
      // hash of the peptide (or compound) reference containing all transitions
      typedef std::map<String, std::vector<const ReactionMonitoringTransition*> > ReferenceTransitionMapType;
      ReferenceTransitionMapType reference_trans_map;

<<<<<<< HEAD
      for (std::vector<ReactionMonitoringTransition>::const_iterator it = transition_exp_used.getTransitions().begin();
           it != transition_exp_used.getTransitions().end(); ++it)
      {
        String ref = it->getPeptideRef();
        if (ref.empty()) ref = it->getCompoundRef();
        reference_trans_map[ref].push_back(&(*it));
      }

      // peptides:
      for (std::vector<TargetedExperiment::Peptide>::const_iterator it = transition_exp_used.getPeptides().begin();
           it != transition_exp_used.getPeptides().end(); ++it)
      {
        if (reference_trans_map[it->id].empty()) continue;
        const ReactionMonitoringTransition& transition = (*reference_trans_map[it->id][0]);
        coordinates.push_back(make_coordinates_(it->rts, rt_extraction_window, transition.getPrecursorMZ(), it->id));
      }
      // compounds:
      for (std::vector<TargetedExperiment::Compound>::const_iterator it = transition_exp_used.getCompounds().begin();
           it != transition_exp_used.getCompounds().end(); ++it)
      {
        if (reference_trans_map[it->id].empty()) continue;
        const ReactionMonitoringTransition& transition = (*reference_trans_map[it->id][0]);
        coordinates.push_back(make_coordinates_(it->rts, rt_extraction_window, transition.getPrecursorMZ(), it->id));
      }
    }
    else
    {
      for (std::vector<TargetedExperiment::Transition>::const_iterator it = transition_exp_used.getTransitions().begin();
           it != transition_exp_used.getTransitions().end(); ++it)
      {
        String ref = it->getPeptideRef();
        if (!ref.empty())
        {
          const TargetedExperiment::Peptide& pep = transition_exp_used.getPeptideByRef(ref);
          coordinates.push_back(make_coordinates_(pep.rts, rt_extraction_window, it->getProductMZ(), it->getNativeID(), pep.id));
        }
        else
        {
          ref = it->getCompoundRef();
          const TargetedExperiment::Compound& com = transition_exp_used.getCompoundByRef(ref);
          coordinates.push_back(make_coordinates_(com.rts, rt_extraction_window, it->getProductMZ(), it->getNativeID(), com.id));
        }
      }
=======
      ChromatogramExtractor::ExtractionCoordinates coord;
      OpenSwath::LightCompound pep;
      OpenSwath::LightTransition transition;

      if (ms1)
      {
        pep = transition_exp_used.getCompounds()[i];
        if (!populateMS1Transition(pep2tr, pep, coord))
        {
          // Catch cases where a compound has no transitions
          coordinates.push_back(coord);
          continue;
        }
      }
      else
      {
        transition = transition_exp_used.getTransitions()[i];
        pep = (*tr2pep[transition.getPeptideRef()]);
        populateMS2Transition(transition, coord);
      }

      if (rt_extraction_window >= 0)
      {
        // if 'rt_extraction_window' is non-zero, just use the (first) RT value
        double rt = pep.rt;
        coord.rt_start = rt - rt_extraction_window / 2.0;
        coord.rt_end = rt + rt_extraction_window / 2.0;
      }
      coord.ion_mobility = pep.getDriftTime();
      coordinates.push_back(coord);

      if (ms1 && ms1_isotopes > 0)
      {
        for (int k = 1; k <= ms1_isotopes; k++)
        {
          OpenSwath::ChromatogramPtr s(new OpenSwath::Chromatogram);
          output_chromatograms.push_back(s);
          ChromatogramExtractor::ExtractionCoordinates coord_new = coord;
          coord_new.id = OpenSwathHelper::computePrecursorId(pep.id, k);
          coord_new.mz = coord.mz + k * Constants::C13C12_MASSDIFF_U;
          coordinates.push_back(coord_new);
        }
      }
    }

    // sort result
    std::sort(coordinates.begin(), coordinates.end(), ChromatogramExtractor::ExtractionCoordinates::SortExtractionCoordinatesByMZ);
  }

  void ChromatogramExtractor::prepare_coordinates(std::vector< OpenSwath::ChromatogramPtr > & output_chromatograms,
                                                  std::vector< ExtractionCoordinates > & coordinates,
                                                  const OpenMS::TargetedExperiment & transition_exp_used,
                                                  const double rt_extraction_window,
                                                  const bool ms1,
                                                  const int ms1_isotopes)
  {
    // hash of the peptide reference containing all transitions
    typedef std::map<String, std::vector<const ReactionMonitoringTransition*> > PeptideTransitionMapType;
    PeptideTransitionMapType pep2tr;
    for (Size i = 0; i < transition_exp_used.getTransitions().size(); i++)
    {
      String ref = transition_exp_used.getTransitions()[i].getPeptideRef();
      if (ref.empty()) ref = transition_exp_used.getTransitions()[i].getCompoundRef();
      pep2tr[ref].push_back(&transition_exp_used.getTransitions()[i]);
    }

    // std::map<String, const TargetedExperimentHelper::PeptideCompound* > tr2pep;
    // for (const auto & p : transition_exp_used.getPeptides()) {tr2pep[p.id] = &p;}
    // for (const auto & c : transition_exp_used.getCompounds()) {tr2pep[c.id] = &c;}

    bool have_peptides = (!transition_exp_used.getPeptides().empty());

    // Determine iteration size (nr peptides or nr transitions)
    Size itersize;
    if (ms1)
    {
      if (have_peptides)
      {
        itersize = transition_exp_used.getPeptides().size();
      }
      else
      {
        itersize = transition_exp_used.getCompounds().size();
      }
    }
    else
    {
      itersize = transition_exp_used.getTransitions().size();
    }

    for (Size i = 0; i < itersize; i++)
    {
      OpenSwath::ChromatogramPtr s(new OpenSwath::Chromatogram);
      output_chromatograms.push_back(s);

      ChromatogramExtractor::ExtractionCoordinates coord;
      const TargetedExperimentHelper::PeptideCompound* pep;
      OpenMS::ReactionMonitoringTransition transition;

      if (ms1) 
      {
        pep = getPeptideHelperMS1_(transition_exp_used, i, have_peptides);
        if (!populateMS1Transition(pep2tr, *pep, coord))
        {
          // Catch cases where a compound has no transitions
          coordinates.push_back(coord);
          continue;
        }
      }
      else
      {
        transition = transition_exp_used.getTransitions()[i];
        pep = getPeptideHelperMS2_(transition_exp_used, transition, have_peptides);
        populateMS2Transition(transition, coord);
      }

      if (rt_extraction_window < 0) {} // construct for NAN (see below)
      else
      {
        if (!pep->hasRetentionTime())
        {
          // we don't have retention times -> this is only a problem if we actually
          // wanted to use the RT limit feature.
          throw Exception::IllegalArgument(__FILE__, __LINE__, OPENMS_PRETTY_FUNCTION,
                                           "Error: Peptide " + pep->id + " does not have retention time information which is necessary to perform an RT-limited extraction");
        }
        else if (boost::math::isnan(rt_extraction_window)) // if 'rt_extraction_window' is NAN, we assume that RT start/end is encoded in the data
        {
          // TODO: better use a single RT entry with start/end
          if (pep->rts.size() != 2)
          {
            throw Exception::IllegalArgument(__FILE__, __LINE__, OPENMS_PRETTY_FUNCTION,
                "Error: Expected exactly two retention time entries for peptide '" + pep->id + "', found " + String(pep->rts.size()));
          }
          coord.rt_start = pep->rts[0].getRT();
          coord.rt_end = pep->rts[1].getRT();
        }
        else // if 'rt_extraction_window' is non-zero, just use the (first) RT value
        {
          double rt = pep->getRetentionTime();
          coord.rt_start = rt - rt_extraction_window / 2.0;
          coord.rt_end = rt + rt_extraction_window / 2.0;
        }
      }
      coord.ion_mobility = pep->getDriftTime();
      coordinates.push_back(coord);

      if (ms1 && ms1_isotopes > 0 && false)
      {
        for (int k = 1; k <= ms1_isotopes; k++)
        {
          OpenSwath::ChromatogramPtr s(new OpenSwath::Chromatogram);
          output_chromatograms.push_back(s);
          ChromatogramExtractor::ExtractionCoordinates coord_new = coord;
          coord_new.id = OpenSwathHelper::computePrecursorId(pep->id, k);
          coord_new.mz = coord.mz + k * Constants::C13C12_MASSDIFF_U;
          coordinates.push_back(coord_new);
        }
      }

>>>>>>> 89125c95
    }

    // sort result
    std::sort(coordinates.begin(), coordinates.end(), ChromatogramExtractor::ExtractionCoordinates::SortExtractionCoordinatesByMZ);

    // pre-generate empty chromatograms
    for (Size i = 0; i < coordinates.size(); ++i)
    {
      OpenSwath::ChromatogramPtr s(new OpenSwath::Chromatogram);
      output_chromatograms.push_back(s);
    }
  }

  bool ChromatogramExtractor::outsideExtractionWindow_(const ReactionMonitoringTransition& transition, double current_rt,
                                 const TransformationDescription& trafo, double rt_extraction_window)
  {
    if (rt_extraction_window < 0)
    {
      return false;
    }

    // Get the expected retention time, apply the RT-transformation
    // (which describes the normalization) and then take the difference.
    // Note that we inverted the transformation in the beginning because
    // we want to transform from normalized to real RTs here and not the
    // other way round.
    double expected_rt = PeptideRTMap_[transition.getPeptideRef()];
    double de_normalized_experimental_rt = trafo.apply(expected_rt);
    if (current_rt < de_normalized_experimental_rt - rt_extraction_window / 2.0 ||
        current_rt > de_normalized_experimental_rt + rt_extraction_window / 2.0 )
    {
      return true;
    }
    return false;
  }

  int ChromatogramExtractor::getFilterNr_(const String& filter)
  {
    if (filter == "tophat")
    {
      return 1;
    }
    else if (filter == "bartlett")
    {
      return 2;
    }
    else
    {
      throw Exception::IllegalArgument(__FILE__, __LINE__, OPENMS_PRETTY_FUNCTION,
                                       "Filter either needs to be tophat or bartlett");
    }
  }

  void ChromatogramExtractor::populatePeptideRTMap_(OpenMS::TargetedExperiment& transition_exp, double rt_extraction_window)
  {
      // Store the peptide retention times in an intermediate map
      PeptideRTMap_.clear();
      for (Size i = 0; i < transition_exp.getPeptides().size(); i++)
      {
        const TargetedExperiment::Peptide& pep = transition_exp.getPeptides()[i];
        if (!pep.hasRetentionTime())
        {
          // we don't have retention times -> this is only a problem if we actually
          // wanted to use the RT limit feature.
          if (rt_extraction_window >= 0)
          {
            throw Exception::IllegalArgument(__FILE__, __LINE__, OPENMS_PRETTY_FUNCTION,
                                             "Error: Peptide " + pep.id + " does not have retention time information which is necessary to perform an RT-limited extraction");
          }
          continue;
        }
        PeptideRTMap_[pep.id] = pep.getRetentionTime();
      }
  }

}<|MERGE_RESOLUTION|>--- conflicted
+++ resolved
@@ -42,47 +42,6 @@
 
 namespace OpenMS
 {
-<<<<<<< HEAD
-  ChromatogramExtractor::ExtractionCoordinates ChromatogramExtractor::make_coordinates_(const std::vector<TargetedExperiment::RetentionTime>& rts, double rt_extraction_window, double mz, const String& id, const String& precursor_id) const
-  {
-    const String& prec_id = precursor_id.empty() ? id : precursor_id;
-
-    ChromatogramExtractor::ExtractionCoordinates coord;
-    coord.id = id;
-    coord.mz = mz;
-
-    if (rt_extraction_window < 0)
-    {
-      coord.rt_end = -1;
-      coord.rt_start = 0;
-    }
-    else if (rts.empty() || !rts[0].isRTset())
-    {
-      // we don't have retention times -> this is only a problem if we actually wanted to use the RT limit feature
-      throw Exception::IllegalArgument(__FILE__, __LINE__, OPENMS_PRETTY_FUNCTION,
-                                       "Error: Peptide or compound '" + prec_id + "' does not have retention time information, which is necessary to perform an RT-limited extraction");
-    }
-    else if (boost::math::isnan(rt_extraction_window)) // if 'rt_extraction_window' is NAN, we assume that RT start/end is encoded in the data
-    {
-      // TODO: better use a single RT entry with start/end
-      if (rts.size() != 2)
-      {
-        throw Exception::IllegalArgument(__FILE__, __LINE__, OPENMS_PRETTY_FUNCTION, "Error: Expected exactly two retention time entries for peptide or compound '" + prec_id + "', found " + String(rts.size()));
-      }
-      coord.rt_start = rts[0].getRT();
-      coord.rt_end = rts[1].getRT();
-    }
-    else // if 'rt_extraction_window' is zero, just write the (first) RT value for later processing
-    {
-      double rt = rts[0].getRT();
-      coord.rt_start = rt - rt_extraction_window / 2.0;
-      coord.rt_end = rt + rt_extraction_window / 2.0;
-    }
-    return coord;
-  }
-
-=======
-
   template <typename MapT, typename PepT>
   bool populateMS1Transition(MapT & pep2tr,
                              const PepT & pep,
@@ -195,64 +154,12 @@
     {
       itersize = transition_exp_used.getTransitions().size();
     }
->>>>>>> 89125c95
-
-  void ChromatogramExtractor::prepare_coordinates(std::vector< OpenSwath::ChromatogramPtr >& output_chromatograms,
-    std::vector< ExtractionCoordinates >& coordinates,
-    const OpenMS::TargetedExperiment& transition_exp_used,
-    const double rt_extraction_window, const bool ms1) const
-  {
-    if (ms1)
-    {
-      // hash of the peptide (or compound) reference containing all transitions
-      typedef std::map<String, std::vector<const ReactionMonitoringTransition*> > ReferenceTransitionMapType;
-      ReferenceTransitionMapType reference_trans_map;
-
-<<<<<<< HEAD
-      for (std::vector<ReactionMonitoringTransition>::const_iterator it = transition_exp_used.getTransitions().begin();
-           it != transition_exp_used.getTransitions().end(); ++it)
-      {
-        String ref = it->getPeptideRef();
-        if (ref.empty()) ref = it->getCompoundRef();
-        reference_trans_map[ref].push_back(&(*it));
-      }
-
-      // peptides:
-      for (std::vector<TargetedExperiment::Peptide>::const_iterator it = transition_exp_used.getPeptides().begin();
-           it != transition_exp_used.getPeptides().end(); ++it)
-      {
-        if (reference_trans_map[it->id].empty()) continue;
-        const ReactionMonitoringTransition& transition = (*reference_trans_map[it->id][0]);
-        coordinates.push_back(make_coordinates_(it->rts, rt_extraction_window, transition.getPrecursorMZ(), it->id));
-      }
-      // compounds:
-      for (std::vector<TargetedExperiment::Compound>::const_iterator it = transition_exp_used.getCompounds().begin();
-           it != transition_exp_used.getCompounds().end(); ++it)
-      {
-        if (reference_trans_map[it->id].empty()) continue;
-        const ReactionMonitoringTransition& transition = (*reference_trans_map[it->id][0]);
-        coordinates.push_back(make_coordinates_(it->rts, rt_extraction_window, transition.getPrecursorMZ(), it->id));
-      }
-    }
-    else
-    {
-      for (std::vector<TargetedExperiment::Transition>::const_iterator it = transition_exp_used.getTransitions().begin();
-           it != transition_exp_used.getTransitions().end(); ++it)
-      {
-        String ref = it->getPeptideRef();
-        if (!ref.empty())
-        {
-          const TargetedExperiment::Peptide& pep = transition_exp_used.getPeptideByRef(ref);
-          coordinates.push_back(make_coordinates_(pep.rts, rt_extraction_window, it->getProductMZ(), it->getNativeID(), pep.id));
-        }
-        else
-        {
-          ref = it->getCompoundRef();
-          const TargetedExperiment::Compound& com = transition_exp_used.getCompoundByRef(ref);
-          coordinates.push_back(make_coordinates_(com.rts, rt_extraction_window, it->getProductMZ(), it->getNativeID(), com.id));
-        }
-      }
-=======
+
+    for (Size i = 0; i < itersize; i++)
+    {
+      OpenSwath::ChromatogramPtr s(new OpenSwath::Chromatogram);
+      output_chromatograms.push_back(s);
+
       ChromatogramExtractor::ExtractionCoordinates coord;
       OpenSwath::LightCompound pep;
       OpenSwath::LightTransition transition;
@@ -413,18 +320,10 @@
         }
       }
 
->>>>>>> 89125c95
     }
 
     // sort result
     std::sort(coordinates.begin(), coordinates.end(), ChromatogramExtractor::ExtractionCoordinates::SortExtractionCoordinatesByMZ);
-
-    // pre-generate empty chromatograms
-    for (Size i = 0; i < coordinates.size(); ++i)
-    {
-      OpenSwath::ChromatogramPtr s(new OpenSwath::Chromatogram);
-      output_chromatograms.push_back(s);
-    }
   }
 
   bool ChromatogramExtractor::outsideExtractionWindow_(const ReactionMonitoringTransition& transition, double current_rt,
