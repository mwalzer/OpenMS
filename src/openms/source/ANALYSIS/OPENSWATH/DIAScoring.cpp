// --------------------------------------------------------------------------
//                   OpenMS -- Open-Source Mass Spectrometry
// --------------------------------------------------------------------------
// Copyright The OpenMS Team -- Eberhard Karls University Tuebingen,
// ETH Zurich, and Freie Universitaet Berlin 2002-2018.
//
// This software is released under a three-clause BSD license:
//  * Redistributions of source code must retain the above copyright
//    notice, this list of conditions and the following disclaimer.
//  * Redistributions in binary form must reproduce the above copyright
//    notice, this list of conditions and the following disclaimer in the
//    documentation and/or other materials provided with the distribution.
//  * Neither the name of any author or any participating institution
//    may be used to endorse or promote products derived from this software
//    without specific prior written permission.
// For a full list of authors, refer to the file AUTHORS.
// --------------------------------------------------------------------------
// THIS SOFTWARE IS PROVIDED BY THE COPYRIGHT HOLDERS AND CONTRIBUTORS "AS IS"
// AND ANY EXPRESS OR IMPLIED WARRANTIES, INCLUDING, BUT NOT LIMITED TO, THE
// IMPLIED WARRANTIES OF MERCHANTABILITY AND FITNESS FOR A PARTICULAR PURPOSE
// ARE DISCLAIMED. IN NO EVENT SHALL ANY OF THE AUTHORS OR THE CONTRIBUTING
// INSTITUTIONS BE LIABLE FOR ANY DIRECT, INDIRECT, INCIDENTAL, SPECIAL,
// EXEMPLARY, OR CONSEQUENTIAL DAMAGES (INCLUDING, BUT NOT LIMITED TO,
// PROCUREMENT OF SUBSTITUTE GOODS OR SERVICES; LOSS OF USE, DATA, OR PROFITS;
// OR BUSINESS INTERRUPTION) HOWEVER CAUSED AND ON ANY THEORY OF LIABILITY,
// WHETHER IN CONTRACT, STRICT LIABILITY, OR TORT (INCLUDING NEGLIGENCE OR
// OTHERWISE) ARISING IN ANY WAY OUT OF THE USE OF THIS SOFTWARE, EVEN IF
// ADVISED OF THE POSSIBILITY OF SUCH DAMAGE.
//
// --------------------------------------------------------------------------
// $Maintainer: Hannes Roest $
// $Authors: Hannes Roest, Witold Wolski $
// --------------------------------------------------------------------------

#include <OpenMS/ANALYSIS/OPENSWATH/DIAScoring.h>

#include <OpenMS/CONCEPT/Constants.h>
#include <OpenMS/CHEMISTRY/ISOTOPEDISTRIBUTION/CoarseIsotopePatternGenerator.h>

#include <OpenMS/TRANSFORMATIONS/FEATUREFINDER/FeatureFinderAlgorithmPickedHelperStructs.h>
#include <OpenMS/TRANSFORMATIONS/FEATUREFINDER/FeatureFinderAlgorithm.h>
#include <OpenMS/OPENSWATHALGO/ALGO/StatsHelpers.h>
#include <OpenMS/OPENSWATHALGO/DATAACCESS/SpectrumHelpers.h> // integrateWindow
#include <OpenMS/ANALYSIS/OPENSWATH/DIAHelper.h>

#include <OpenMS/ANALYSIS/OPENSWATH/DIAPrescoring.h>

#include <OpenMS/CHEMISTRY/TheoreticalSpectrumGenerator.h>
#include <OpenMS/MATH/MISC/MathFunctions.h> // getPPM

#include <numeric>
#include <algorithm>
#include <functional>

#include <boost/bind.hpp>

const double C13C12_MASSDIFF_U = 1.0033548;

namespace OpenMS
{

  DIAScoring::DIAScoring() :
    DefaultParamHandler("DIAScoring")
  {

    defaults_.setValue("dia_extraction_window", 0.05, "DIA extraction window in Th or ppm.");
    defaults_.setMinFloat("dia_extraction_window", 0.0);
    defaults_.setValue("dia_extraction_unit", "Th", "DIA extraction window unit");
    defaults_.setValidStrings("dia_extraction_unit", ListUtils::create<String>("Th,ppm"));
    defaults_.setValue("dia_centroided", "false", "Use centroided DIA data.");
    defaults_.setValidStrings("dia_centroided", ListUtils::create<String>("true,false"));
    defaults_.setValue("dia_byseries_intensity_min", 300.0, "DIA b/y series minimum intensity to consider.");
    defaults_.setMinFloat("dia_byseries_intensity_min", 0.0);
    defaults_.setValue("dia_byseries_ppm_diff", 10.0, "DIA b/y series minimal difference in ppm to consider.");
    defaults_.setMinFloat("dia_byseries_ppm_diff", 0.0);

    defaults_.setValue("dia_nr_isotopes", 4, "DIA number of isotopes to consider.");
    defaults_.setMinInt("dia_nr_isotopes", 0);
    defaults_.setValue("dia_nr_charges", 4, "DIA number of charges to consider.");
    defaults_.setMinInt("dia_nr_charges", 0);

    defaults_.setValue("peak_before_mono_max_ppm_diff", 20.0, "DIA maximal difference in ppm to count a peak at lower m/z when searching for evidence that a peak might not be monoisotopic.");
    defaults_.setMinFloat("peak_before_mono_max_ppm_diff", 0.0);

    // write defaults into Param object param_
    defaultsToParam_();

    // for void getBYSeries
    {
      generator = new TheoreticalSpectrumGenerator();
      Param p;
      p.setValue("add_metainfo", "true",
          "Adds the type of peaks as metainfo to the peaks, like y8+, [M-H2O+2H]++");
      generator->setParameters(p);
  }

    // for simulateSpectrumFromAASequence
    //  Param p;
    //  p.setValue("add_metainfo", "false",
    //      "Adds the type of peaks as metainfo to the peaks, like y8+, [M-H2O+2H]++");
    //  p.setValue("add_precursor_peaks", "true", "Adds peaks of the precursor to the spectrum, which happen to occur sometimes");
    //  generator->setParameters(p);
  }

  DIAScoring::~DIAScoring() 
  {
    delete generator;
  }

  void DIAScoring::updateMembers_()
  {
    dia_extract_window_ = (double)param_.getValue("dia_extraction_window");
    dia_extraction_ppm_ = param_.getValue("dia_extraction_unit") == "ppm";
    dia_centroided_ = param_.getValue("dia_centroided").toBool();
    dia_byseries_intensity_min_ = (double)param_.getValue("dia_byseries_intensity_min");
    dia_byseries_ppm_diff_ = (double)param_.getValue("dia_byseries_ppm_diff");

    dia_nr_isotopes_ = (int)param_.getValue("dia_nr_isotopes");
    dia_nr_charges_ = (int)param_.getValue("dia_nr_charges");
    peak_before_mono_max_ppm_diff_ = (double)param_.getValue("peak_before_mono_max_ppm_diff");
  }

  ///////////////////////////////////////////////////////////////////////////
  // DIA / SWATH scoring

  void DIAScoring::dia_isotope_scores(const std::vector<TransitionType>& transitions, SpectrumPtrType spectrum,
                                      OpenSwath::IMRMFeature* mrmfeature, double& isotope_corr, double& isotope_overlap)
  {
    isotope_corr = 0;
    isotope_overlap = 0;
    // first compute a map of relative intensities from the feature, then compute the score
    std::map<std::string, double> intensities;
    getFirstIsotopeRelativeIntensities_(transitions, mrmfeature, intensities);
    diaIsotopeScoresSub_(transitions, spectrum, intensities, isotope_corr, isotope_overlap);
  }

  void DIAScoring::dia_massdiff_score(const std::vector<TransitionType>& transitions,
                                      SpectrumPtrType spectrum,
                                      const std::vector<double>& normalized_library_intensity,
                                      double& ppm_score,
	                                    double& ppm_score_weighted,
                                      std::vector<double>& diff_ppm)
  {
    ppm_score = 0;
    ppm_score_weighted = 0;
    diff_ppm.clear();
    for (std::size_t k = 0; k < transitions.size(); k++)
    {
      const TransitionType& transition = transitions[k];
      // Calculate the difference of the theoretical mass and the actually measured mass
      double left(transition.getProductMZ()), right(transition.getProductMZ());
      DIAHelpers::adjustExtractionWindow(right, left, dia_extract_window_, dia_extraction_ppm_);
      double mz, intensity;
      bool signalFound = DIAHelpers::integrateWindow(spectrum, left, right, mz, intensity, dia_centroided_);

      // Continue if no signal was found - we therefore don't make a statement
      // about the mass difference if no signal is present.
      if (!signalFound)
      {
        continue;
      }

      double ppm = Math::getPPM(mz, transition.getProductMZ());
      diff_ppm.push_back(transition.getProductMZ());
      diff_ppm.push_back(ppm);
      ppm_score += std::fabs(ppm);
      ppm_score_weighted += std::fabs(ppm) * normalized_library_intensity[k];
#ifdef MRMSCORING_TESTING
      std::cout << " weighted int of the peak is " << mz << " diff is in ppm " << diff_ppm << " thus append " << diff_ppm * diff_ppm << " or weighted " << diff_ppm * normalized_library_intensity[k] << std::endl;
#endif
    }

    // FEATURE we should not punish so much when one transition is missing!
    ppm_score /= transitions.size();
  }

  bool DIAScoring::dia_ms1_massdiff_score(double precursor_mz, SpectrumPtrType spectrum,
                                          double& ppm_score)
  {
    ppm_score = -1;
    double mz, intensity;
    {
      // Calculate the difference of the theoretical mass and the actually measured mass
      double left(precursor_mz), right(precursor_mz);
      DIAHelpers::adjustExtractionWindow(right, left, dia_extract_window_, dia_extraction_ppm_);
<<<<<<< HEAD
      bool signalFound = integrateWindow(spectrum, left, right, mz, intensity, dia_centroided_);
=======
      bool signalFound = DIAHelpers::integrateWindow(spectrum, left, right, mz, intensity, dia_centroided_);
>>>>>>> 8cc4e889

      // Catch if no signal was found and replace it with the most extreme
      // value. Otherwise calculate the difference in ppm.
      if (!signalFound)
      {
        ppm_score = dia_extract_window_ / precursor_mz * 1000000;
        return false;
      }
      else
      {
        ppm_score = std::fabs(mz - precursor_mz) * 1000000 / precursor_mz;
        return true;
      }
    }
  }

  /// Precursor isotope scores
  void DIAScoring::dia_ms1_isotope_scores(double precursor_mz, SpectrumPtrType spectrum, size_t charge_state,
                                          double& isotope_corr, double& isotope_overlap, const std::string& sum_formula)
  {
    // collect the potential isotopes of this peak
    double max_ratio;
    int nr_occurences;
    std::vector<double> isotopes_int;
    for (int iso = 0; iso <= dia_nr_isotopes_; ++iso)
    {
      double left  = precursor_mz + iso * C13C12_MASSDIFF_U / static_cast<double>(charge_state);
      double right = precursor_mz + iso * C13C12_MASSDIFF_U / static_cast<double>(charge_state);
      DIAHelpers::adjustExtractionWindow(right, left, dia_extract_window_, dia_extraction_ppm_);
      double mz, intensity;
      DIAHelpers::integrateWindow(spectrum, left, right, mz, intensity, dia_centroided_);
      isotopes_int.push_back(intensity);
    }

    // calculate the scores:
    // isotope correlation (forward) and the isotope overlap (backward) scores
    isotope_corr = scoreIsotopePattern_(precursor_mz, isotopes_int, charge_state, sum_formula);
    largePeaksBeforeFirstIsotope_(spectrum, precursor_mz, isotopes_int[0], nr_occurences, max_ratio);
    isotope_overlap = max_ratio;
  }

  void DIAScoring::dia_by_ion_score(SpectrumPtrType spectrum,
                                    AASequence& sequence, int charge, double& bseries_score,
                                    double& yseries_score)
  {
    bseries_score = 0;
    yseries_score = 0;
    OPENMS_PRECONDITION(charge > 0, "Charge is a positive integer"); // for peptides, charge should be positive

    double mz, intensity, left, right;
    std::vector<double> yseries, bseries;
    OpenMS::DIAHelpers::getBYSeries(sequence, bseries, yseries, generator, charge);
    for (Size it = 0; it < bseries.size(); it++)
    {
      left = bseries[it];
      right = bseries[it];
      DIAHelpers::adjustExtractionWindow(right, left, dia_extract_window_, dia_extraction_ppm_);

      bool signalFound = DIAHelpers::integrateWindow(spectrum, left, right, mz, intensity, dia_centroided_);
      double ppmdiff = std::fabs(bseries[it] - mz) * 1000000 / bseries[it];
      if (signalFound && ppmdiff < dia_byseries_ppm_diff_ && intensity > dia_byseries_intensity_min_)
      {
        bseries_score++;
      }
    }
    for (Size it = 0; it < yseries.size(); it++)
    {
      left = yseries[it];
      right = yseries[it];
      DIAHelpers::adjustExtractionWindow(right, left, dia_extract_window_, dia_extraction_ppm_);

      bool signalFound = DIAHelpers::integrateWindow(spectrum, left, right, mz, intensity, dia_centroided_);
      double ppmdiff = std::fabs(yseries[it] - mz) * 1000000 / yseries[it];
      if (signalFound && ppmdiff < dia_byseries_ppm_diff_ && intensity > dia_byseries_intensity_min_)
      {
        yseries_score++;
      }
    }
  }

  void DIAScoring::score_with_isotopes(SpectrumPtrType spectrum, const std::vector<TransitionType>& transitions,
                                       double& dotprod, double& manhattan)
  {
    OpenMS::DiaPrescore dp(dia_extract_window_, dia_nr_isotopes_, dia_nr_charges_);
    dp.score(spectrum, transitions, dotprod, manhattan);
  }

  ///////////////////////////////////////////////////////////////////////////
  // Private methods

  /// computes a vector of relative intensities for each feature (output to intensities)
  void DIAScoring::getFirstIsotopeRelativeIntensities_(
    const std::vector<TransitionType>& transitions,
    OpenSwath::IMRMFeature* mrmfeature, std::map<std::string, double>& intensities)
  {
    for (Size k = 0; k < transitions.size(); k++)
    {
      std::string native_id = transitions[k].getNativeID();
      double rel_intensity = mrmfeature->getFeature(native_id)->getIntensity() / mrmfeature->getIntensity();
      intensities.insert(std::pair<std::string, double>(native_id, rel_intensity));
    }
  }

  void DIAScoring::diaIsotopeScoresSub_(const std::vector<TransitionType>& transitions, SpectrumPtrType spectrum,
                                        std::map<std::string, double>& intensities, //relative intensities
                                        double& isotope_corr,
                                        double& isotope_overlap)
  {
    std::vector<double> isotopes_int;
    double max_ratio;
    int nr_occurences;
    for (Size k = 0; k < transitions.size(); k++)
    {
      isotopes_int.clear();
      const String native_id = transitions[k].getNativeID();
      double rel_intensity = intensities[native_id];

      // If no charge is given, we assume it to be 1
      int putative_fragment_charge = 1;
      if (transitions[k].fragment_charge > 0)
      {
        putative_fragment_charge = transitions[k].fragment_charge;
      }

      // collect the potential isotopes of this peak
      for (int iso = 0; iso <= dia_nr_isotopes_; ++iso)
      {
        double left = transitions[k].getProductMZ() +
                        iso * C13C12_MASSDIFF_U / static_cast<double>(putative_fragment_charge);
        double right = transitions[k].getProductMZ() +
                        iso * C13C12_MASSDIFF_U / static_cast<double>(putative_fragment_charge);
        DIAHelpers::adjustExtractionWindow(right, left, dia_extract_window_, dia_extraction_ppm_);
        double mz, intensity;
        DIAHelpers::integrateWindow(spectrum, left, right, mz, intensity, dia_centroided_);
        isotopes_int.push_back(intensity);
      }

      // calculate the scores:
      // isotope correlation (forward) and the isotope overlap (backward) scores
      double score = scoreIsotopePattern_(transitions[k].getProductMZ(), isotopes_int, putative_fragment_charge);
      isotope_corr += score * rel_intensity;
      largePeaksBeforeFirstIsotope_(spectrum, transitions[k].getProductMZ(), isotopes_int[0], nr_occurences, max_ratio);
      isotope_overlap += nr_occurences * rel_intensity;
    }
  }

  void DIAScoring::largePeaksBeforeFirstIsotope_(SpectrumPtrType spectrum, double mono_mz, double mono_int, int& nr_occurences, double& max_ratio)
  {
    double mz, intensity;
    nr_occurences = 0;
    max_ratio = 0.0;

    for (int ch = 1; ch <= dia_nr_charges_; ++ch)
    {
      double left = mono_mz  - C13C12_MASSDIFF_U / (double) ch;
      double right = mono_mz - C13C12_MASSDIFF_U / (double) ch;
      DIAHelpers::adjustExtractionWindow(right, left, dia_extract_window_, dia_extraction_ppm_);
<<<<<<< HEAD
      bool signalFound = integrateWindow(spectrum, left, right, mz, intensity, dia_centroided_);
=======
      bool signalFound = DIAHelpers::integrateWindow(spectrum, left, right, mz, intensity, dia_centroided_);
>>>>>>> 8cc4e889

      // Continue if no signal was found - we therefore don't make a statement
      // about the mass difference if no signal is present.
      if (!signalFound)
      {
        continue;
      }

      // Compute ratio between the (presumed) monoisotopic peak intensity and the now found peak
      double ratio;
      if (mono_int != 0)
      {
        ratio = intensity / mono_int;
      }
      else
      {
        ratio = 0;
      }
      if (ratio > max_ratio) {max_ratio = ratio;}

      double ddiff_ppm = std::fabs(mz - (mono_mz - 1.0 / (double) ch)) * 1000000 / mono_mz;

      // FEATURE we should fit a theoretical distribution to see whether we really are a secondary peak
      if (ratio > 1 && ddiff_ppm < peak_before_mono_max_ppm_diff_)
      {
        //isotope_overlap += 1.0 * rel_intensity;

        nr_occurences += 1.0; // we count how often this happens...

#ifdef MRMSCORING_TESTING
        cout << " _ overlap diff ppm  " << ddiff_ppm << " and inten ratio " << ratio << " with " << mono_int << endl;
#endif
      }
    }
  }

  double DIAScoring::scoreIsotopePattern_(double product_mz,
                                          const std::vector<double>& isotopes_int,
                                          int putative_fragment_charge,
                                          const std::string& sum_formula)
  {
    OPENMS_PRECONDITION(putative_fragment_charge != 0, "Charge needs to be set"); // charge can be positive and negative

    typedef OpenMS::FeatureFinderAlgorithmPickedHelperStructs::TheoreticalIsotopePattern TheoreticalIsotopePattern;

    TheoreticalIsotopePattern isotopes;
    IsotopeDistribution isotope_dist;
    if (!sum_formula.empty())
    {
      // create the theoretical distribution from the sum formula
      EmpiricalFormula empf(sum_formula);
      isotope_dist = empf.getIsotopeDistribution(CoarseIsotopePatternGenerator(dia_nr_isotopes_));
    }
    else
    {
      // create the theoretical distribution from the peptide weight
      CoarseIsotopePatternGenerator solver(dia_nr_isotopes_ + 1);
      isotope_dist = solver.estimateFromPeptideWeight(std::fabs(product_mz * putative_fragment_charge));
    }


    for (IsotopeDistribution::Iterator it = isotope_dist.begin(); it != isotope_dist.end(); ++it)
    {
      isotopes.intensity.push_back(it->getIntensity());
    }
    isotopes.optional_begin = 0;
    isotopes.optional_end = dia_nr_isotopes_;

    // scale the distribution to a maximum of 1
    double max = 0.0;
    for (Size i = 0; i < isotopes.intensity.size(); ++i)
    {
      if (isotopes.intensity[i] > max)
      {
        max = isotopes.intensity[i];
      }
    }
    isotopes.max = max;
    for (Size i = 0; i < isotopes.intensity.size(); ++i)
    {
      isotopes.intensity[i] /= max;
    }
    isotopes.trimmed_left = 0;

    // score the pattern against a theoretical one
    double int_score = OpenSwath::cor_pearson(isotopes_int.begin(), isotopes_int.end(), isotopes.intensity.begin());
    if (boost::math::isnan(int_score))
    {
      int_score = 0;
    }
    return int_score;

  } //end of dia_isotope_corr_sub

}<|MERGE_RESOLUTION|>--- conflicted
+++ resolved
@@ -183,11 +183,7 @@
       // Calculate the difference of the theoretical mass and the actually measured mass
       double left(precursor_mz), right(precursor_mz);
       DIAHelpers::adjustExtractionWindow(right, left, dia_extract_window_, dia_extraction_ppm_);
-<<<<<<< HEAD
-      bool signalFound = integrateWindow(spectrum, left, right, mz, intensity, dia_centroided_);
-=======
       bool signalFound = DIAHelpers::integrateWindow(spectrum, left, right, mz, intensity, dia_centroided_);
->>>>>>> 8cc4e889
 
       // Catch if no signal was found and replace it with the most extreme
       // value. Otherwise calculate the difference in ppm.
@@ -345,11 +341,7 @@
       double left = mono_mz  - C13C12_MASSDIFF_U / (double) ch;
       double right = mono_mz - C13C12_MASSDIFF_U / (double) ch;
       DIAHelpers::adjustExtractionWindow(right, left, dia_extract_window_, dia_extraction_ppm_);
-<<<<<<< HEAD
-      bool signalFound = integrateWindow(spectrum, left, right, mz, intensity, dia_centroided_);
-=======
       bool signalFound = DIAHelpers::integrateWindow(spectrum, left, right, mz, intensity, dia_centroided_);
->>>>>>> 8cc4e889
 
       // Continue if no signal was found - we therefore don't make a statement
       // about the mass difference if no signal is present.
