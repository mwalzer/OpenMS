--- conflicted
+++ resolved
@@ -216,18 +216,14 @@
         }
         return (countMissedCleavages_(cleavage_positions, pep_pos, pep_end) <= missed_cleavages_);
       }
-        return false;
-      }
-    }
-<<<<<<< HEAD
-=======
+      return false;
+    }
   }
   
   bool EnzymaticDigestion::filterByMissingCleavages(const String& sequence, std::function<bool(Int)> filter) const
   {
     return filter(tokenize_(sequence).size() - 1);
   }
->>>>>>> 15172698
 
   Size EnzymaticDigestion::countMissedCleavages_(const std::vector<Size>& cleavage_positions, Size pep_start, Size pep_end) const
   {
@@ -235,7 +231,7 @@
     for (std::vector<Size>::const_iterator it = cleavage_positions.begin(); it != cleavage_positions.end(); ++it)
     { // count MCs within peptide borders
       if ((pep_start < *it) && (*it < pep_end)) ++count;
-  }
+    }
     return count;
   }
 
