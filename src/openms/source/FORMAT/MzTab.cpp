--- conflicted
+++ resolved
@@ -2616,15 +2616,8 @@
     const bool export_unassigned_ids,
     const bool export_subfeatures,
     String title)
-<<<<<<< HEAD
-  {
-    std::cout << "Start cXML export.\n";
-    
-    LOG_INFO << "exporting consensus map: \"" << filename << "\" to mzTab: " << std::endl;
-=======
   {  
     OPENMS_LOG_INFO << "exporting consensus map: \"" << filename << "\" to mzTab: " << std::endl;
->>>>>>> a7201f06
     vector<ProteinIdentification> prot_ids = consensus_map.getProteinIdentifications();
 
     // extract mapped IDs (TODO: there should be a helper function)
@@ -2635,8 +2628,6 @@
       const vector<PeptideIdentification>& p = c.getPeptideIdentifications();
       pep_ids.insert(std::end(pep_ids), std::begin(p), std::end(p));
     }
-    
-    std::cout << "number of IDs = " << pep_ids.size() << "\n";
 
     // used to export PSMs of unassigned peptide identifications
     if (export_unassigned_ids)
