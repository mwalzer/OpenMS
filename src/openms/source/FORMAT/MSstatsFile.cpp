// --------------------------------------------------------------------------
//                   OpenMS -- Open-Source Mass Spectrometry
// --------------------------------------------------------------------------
// Copyright The OpenMS Team -- Eberhard Karls University Tuebingen,
// ETH Zurich, and Freie Universitaet Berlin 2002-2018.
//
// This software is released under a three-clause BSD license:
//  * Redistributions of source code must retain the above copyright
//    notice, this list of conditions and the following disclaimer.
//  * Redistributions in binary form must reproduce the above copyright
//    notice, this list of conditions and the following disclaimer in the
//    documentation and/or other materials provided with the distribution.
//  * Neither the name of any author or any participating institution
//    may be used to endorse or promote products derived from this software
//    without specific prior written permission.
// For a full list of authors, refer to the file AUTHORS.
// --------------------------------------------------------------------------
// THIS SOFTWARE IS PROVIDED BY THE COPYRIGHT HOLDERS AND CONTRIBUTORS "AS IS"
// AND ANY EXPRESS OR IMPLIED WARRANTIES, INCLUDING, BUT NOT LIMITED TO, THE
// IMPLIED WARRANTIES OF MERCHANTABILITY AND FITNESS FOR A PARTICULAR PURPOSE
// ARE DISCLAIMED. IN NO EVENT SHALL ANY OF THE AUTHORS OR THE CONTRIBUTING
// INSTITUTIONS BE LIABLE FOR ANY DIRECT, INDIRECT, INCIDENTAL, SPECIAL,
// EXEMPLARY, OR CONSEQUENTIAL DAMAGES (INCLUDING, BUT NOT LIMITED TO,
// PROCUREMENT OF SUBSTITUTE GOODS OR SERVICES; LOSS OF USE, DATA, OR PROFITS;
// OR BUSINESS INTERRUPTION) HOWEVER CAUSED AND ON ANY THEORY OF LIABILITY,
// WHETHER IN CONTRACT, STRICT LIABILITY, OR TORT (INCLUDING NEGLIGENCE OR
// OTHERWISE) ARISING IN ANY WAY OUT OF THE USE OF THIS SOFTWARE, EVEN IF
// ADVISED OF THE POSSIBILITY OF SUCH DAMAGE.
//
// --------------------------------------------------------------------------
// $Maintainer: Timo Sachsenberg $
// $Authors: Timo Sachsenberg, Lukas Heumos $
// --------------------------------------------------------------------------

#include <include/OpenMS/ANALYSIS/ID/ConsensusMapMergerAlgorithm.h>
#include <include/OpenMS/FILTERING/ID/IDFilter.h>
#include "OpenMS/FORMAT/MSstatsFile.h"

using namespace std;


OpenMS::MSstatsFile::MSstatsFile(){};

OpenMS::MSstatsFile::~MSstatsFile(){};


void OpenMS::MSstatsFile::checkConditionLFQ_(const ExperimentalDesign::SampleSection& sampleSection,
                                             const String& bioreplicate,
                                             const String& condition)
{
  // Sample Section must contain the column that contains the condition used for MSstats
  if (!sampleSection.hasFactor(condition))
  {
    throw Exception::IllegalArgument(__FILE__, __LINE__, OPENMS_PRETTY_FUNCTION, "Sample Section of the experimental design does not contain MSstats_Condition");
  }

  // Sample Section must contain column for the Bioreplicate
  if (!sampleSection.hasFactor(bioreplicate))
  {
    throw Exception::IllegalArgument(__FILE__, __LINE__, OPENMS_PRETTY_FUNCTION, "Sample Section of the experimental design does not contain MSstats_BioReplicate");
  }
}

void OpenMS::MSstatsFile::checkConditionISO_(const ExperimentalDesign::SampleSection& sampleSection,
                                             const String& bioreplicate,
                                             const String& condition,
                                             const String& mixture)
{
  checkConditionLFQ_(sampleSection, bioreplicate, condition);

  // Sample Section must contain column for Mixture
  if (!sampleSection.hasFactor(mixture))
  {
    throw Exception::IllegalArgument(__FILE__, __LINE__, OPENMS_PRETTY_FUNCTION, "Sample Section of the experimental design does not contain MSstats_Mixture");
  }
}

<<<<<<< HEAD
void OpenMS::MSstatsFile::storeLFQ(const OpenMS::String &filename, ConsensusMap &consensus_map,
                                const OpenMS::ExperimentalDesign& design, const StringList& reannotate_filenames,
                                const bool is_isotope_label_type, const String& bioreplicate, const String& condition,
                                const String& retention_time_summarization_method)
=======
OpenMS::MSstatsFile::AggregatedConsensusInfo OpenMS::MSstatsFile::aggregateInfo_(const ConsensusMap& consensus_map,
                                                                                 const std::vector<String>& spectra_paths)
{
  OpenMS::MSstatsFile::AggregatedConsensusInfo AggregatedInfo;
  const auto &column_headers = consensus_map.getColumnHeaders(); // needed for label_id
  for (const OpenMS::ConsensusFeature &consensus_feature : consensus_map)
  {

    vector<OpenMS::String> filenames;
    vector<OpenMS::MSstatsFile::Intensity> intensities;
    vector<OpenMS::MSstatsFile::Coordinate> retention_times;
    vector<unsigned> cf_labels;

    // Store the file names and the run intensities of this feature
    const OpenMS::ConsensusFeature::HandleSetType fs(consensus_feature.getFeatures());
    for (OpenMS::ConsensusFeature::HandleSetType::const_iterator fit = fs.begin(); fit != fs.end(); ++fit)
    {
      filenames.push_back(spectra_paths[fit->getMapIndex()]);
      intensities.push_back(fit->getIntensity());
      retention_times.push_back(fit->getRT());

      // Get the label_id form the file description MetaValue
      auto &column = column_headers.at(fit->getMapIndex());
      if (column.metaValueExists("channel_id"))
      {
        cf_labels.push_back(OpenMS::Int(column.getMetaValue("channel_id")));
        OPENMS_LOG_INFO << "Your data is treated as an isobaric labeling experiment." << endl;
      }
      else
      {
        // label id 1 is used in case the experimental design specifies a LFQ experiment
        const unsigned label_lfq(1);
        cf_labels.push_back(label_lfq);
        OPENMS_LOG_INFO << "Your data is treated as an label free experiment" << endl;
      }
    }
    AggregatedInfo.consensus_feature_labels.push_back(cf_labels);
    AggregatedInfo.consensus_feature_filenames.push_back(filenames);
    AggregatedInfo.consensus_feature_intensities.push_back(intensities);
    AggregatedInfo.consensus_feature_retention_times.push_back(retention_times);
    AggregatedInfo.features.push_back(consensus_feature);
  }
  return AggregatedInfo;
}

template <class LineType>
void OpenMS::MSstatsFile::constructFile_(const String& retention_time_summarization_method,
                                         const bool rt_summarization_manual,
                                         TextFile& csv_out,
                                         const String& delim,
                                         const std::map<String, std::set<String> >& peptideseq_to_accessions,
                                         LineType & peptideseq_to_prefix_to_intensities)

{
  // sanity check that the triples (peptide_sequence, precursor_charge, run) only appears once
  set<tuple<OpenMS::String, OpenMS::String, OpenMS::String> > peptideseq_precursor_charge_run;

  int count_similar = 0;
  for (const auto &peptideseq_accessions : peptideseq_to_accessions)
  {
    // Only write if unique peptide
    if (peptideseq_accessions.second.size() == 1)
    {
      for (const auto &line : peptideseq_to_prefix_to_intensities[peptideseq_accessions.first])
      {
        // First, we collect all retention times and intensities
        set<OpenMS::MSstatsFile::Coordinate> retention_times;
        set<OpenMS::MSstatsFile::Intensity> intensities;
        for (const auto &p : line.second)
        {
          if (retention_times.find(p.second) != retention_times.end())
          {
            OPENMS_LOG_WARN << "Peptide ion appears multiple times at the same retention time. This is not expected"
                            << endl;
          }
          else
          {
            retention_times.insert(p.second);
            intensities.insert(p.first);
          }
        }

        tuple<OpenMS::String, OpenMS::String, OpenMS::String> tpl = make_tuple(
            line.first.sequence(), line.first.precursor_charge(), line.first.run());

        if (peptideseq_precursor_charge_run.find(tpl) != peptideseq_precursor_charge_run.end())
        {
          count_similar += 1;
        }
        peptideseq_precursor_charge_run.insert(tpl);

        // If the rt summarization method is set to manual, we simply output all it,rt pairs
        if (rt_summarization_manual)
        {
          for (const auto &intensity : line.second)
          {
            csv_out.addLine(
                OpenMS::String(intensity.second) + ',' + line.first.toString() + ',' + OpenMS::String(intensity.first));
          }
        }
          // Otherwise, the intensities are resolved over the retention times
        else
        {
          OpenMS::MSstatsFile::Intensity intensity(0);
          if (retention_time_summarization_method == "max")
          {
            intensity = *(max_element(intensities.begin(), intensities.end()));
          }
          else if (retention_time_summarization_method == "min")
          {
            intensity = *(min_element(intensities.begin(), intensities.end()));
          }
          else if (retention_time_summarization_method == "mean")
          {
            intensity = this->meanIntensity_(intensities);
          }
          else if (retention_time_summarization_method == "sum")
          {
            intensity = this->sumIntensity_(intensities);
          }
          csv_out.addLine(line.first.toString() + delim + OpenMS::String(intensity));
        }
      }
    }
  }
}


void OpenMS::MSstatsFile::storeLFQ(const OpenMS::String &filename,
                                   const ConsensusMap &consensus_map,
                                   const OpenMS::ExperimentalDesign& design,
                                   const StringList& reannotate_filenames,
                                   const bool is_isotope_label_type,
                                   const String& bioreplicate,
                                   const String& condition,
                                   const String& retention_time_summarization_method)
>>>>>>> 6b6c92ac
{
  // Experimental Design file
  const ExperimentalDesign::SampleSection& sampleSection = design.getSampleSection();

  if (design.getNumberOfLabels() != 1)
  {
     throw Exception::IllegalArgument(__FILE__, __LINE__, OPENMS_PRETTY_FUNCTION, "Too many lables for a label-free quantitation experiments. Please select the appropriate method, or validate the experimental desing.");
  }

  checkConditionLFQ_(sampleSection, bioreplicate, condition);

  // assemble lookup table for run (each combination of pathname and fraction is a run)
  std::map< pair< String, unsigned>, unsigned > run_map;
  assembleRunMap_(run_map, design);

  // Maps run in MSstats input to run for OpenMS
  map< unsigned, unsigned > msstats_run_to_openms_fractiongroup;

  // Mapping of filepath and label to sample and fraction
  map< pair< String, unsigned >, unsigned> path_label_to_sample = design.getPathLabelToSampleMapping(true);
  map< pair< String, unsigned >, unsigned> path_label_to_fraction = design.getPathLabelToFractionMapping(true);
  map< pair< String, unsigned >, unsigned> path_label_to_fractiongroup = design.getPathLabelToFractionGroupMapping(true);

  // The Retention Time is additionally written to the output as soon as the user wants to resolve multiple peptides manually
  const bool rt_summarization_manual(retention_time_summarization_method == "manual");

  if (rt_summarization_manual)
  {
    cout << "WARNING: One feature might appear at multiple retention times in the output file. This is invalid input for MSstats. Combining of features over retention times is needed!" << endl;
  }

  ExperimentalDesign::MSFileSection msfile_section = design.getMSFileSection();

  // Extract the Spectra Filepath column from the design
  std::vector<String> design_filenames;
  for (ExperimentalDesign::MSFileSectionEntry const& f : msfile_section)
  {
    const String fn = File::basename(f.path);
    design_filenames.push_back(fn);
  }

  // Determine if the experiment has fractions
  const bool has_fraction = design.isFractionated();

  vector< OpenMS::BaseFeature> features;
  vector< String > spectra_paths;

  features.reserve(consensus_map.size());

  if (reannotate_filenames.empty())
  {
    consensus_map.getPrimaryMSRunPath(spectra_paths);
  }
  else
  {
    spectra_paths = reannotate_filenames;
  }

  // Reduce spectra path to the basename of the files
  for (Size i = 0; i < spectra_paths.size(); ++i)
  {
    spectra_paths[i] = File::basename(spectra_paths[i]);
  }

  if (!checkUnorderedContent_(spectra_paths, design_filenames))
  {
    OPENMS_LOG_FATAL_ERROR << "The filenames (extension ignored) in the consensusXML file are not the same as in the experimental design" << endl;
    OPENMS_LOG_FATAL_ERROR << "Spectra files (consensus map): \n";
    for (auto const & s : spectra_paths)
    {
      OPENMS_LOG_FATAL_ERROR << s << endl;
    }
    OPENMS_LOG_FATAL_ERROR << "Spectra files (design): \n";
    for (auto const & s : design_filenames)
    {
      OPENMS_LOG_FATAL_ERROR << s << endl;
    }
    throw Exception::IllegalArgument(__FILE__, __LINE__, OPENMS_PRETTY_FUNCTION, "The filenames (extension ignored) in the consensusXML file are not the same as in the experimental design");
  }

  // Extract information from the consensus features.
  OpenMS::MSstatsFile::AggregatedConsensusInfo AggregatedInfo = OpenMS::MSstatsFile::aggregateInfo_(consensus_map, spectra_paths);

  // The output file of the MSstats converter
  TextFile csv_out;
  csv_out.addLine(
    String(rt_summarization_manual ? "RetentionTime,": "") +
    "ProteinName,PeptideSequence,PrecursorCharge,FragmentIon,"
    "ProductCharge,IsotopeLabelType,Condition,BioReplicate,Run," +
    String(has_fraction ? "Fraction,": "") + "Intensity");

  // Regex definition for fragment ions
  boost::regex regex_msstats_FragmentIon("[abcxyz][0-9]+");

  // These are placeholder fragment annotations and peptide evidences in case the original ones are empty

  // Placeholder fragment annotation
  PeptideHit::PeakAnnotation new_peak_ann;
  new_peak_ann.annotation = na_string;
  new_peak_ann.charge = -1;
  std::vector< PeptideHit::PeakAnnotation > placeholder_fragment_annotations = {new_peak_ann};

  // Placeholder peptide evidence
  PeptideEvidence new_pep_ev;
  new_pep_ev.setProteinAccession(na_string);
  std::vector< PeptideEvidence > placeholder_peptide_evidences = {new_pep_ev};

  // From the MSstats user guide: endogenous peptides (use "L") or labeled reference peptides (use "H").
  String isotope_label_type = "L";
  if (is_isotope_label_type)
  {
    // use the channel_id information (?)
    isotope_label_type = "H";
  }
  const String delim(",");

  if (consensus_map.getProteinIdentifications().empty())
  {
    throw Exception::IllegalArgument(__FILE__, __LINE__, OPENMS_PRETTY_FUNCTION,
	  "No protein information found in the ConsensusXML.");
  }

  // warn if we have more than one protein ID run
  //TODO actually allow having more than one inference run e.g. for different conditions
  if (consensus_map.getProteinIdentifications().size() > 1)
  {
    OPENMS_LOG_WARN << "Found " +
    String(consensus_map.getProteinIdentifications().size()) +
    " protein runs in consensusXML. Using first one only to parse inference data for now." << std::endl;
  }

  if (!consensus_map.getProteinIdentifications()[0].hasInferenceData())
  {
    OPENMS_LOG_WARN << "No inference was performed, defaulting to one-peptide-rule across all runs." << std::endl;
    ConsensusMapMergerAlgorithm merger;
    merger.mergeAllIDRuns(consensus_map);
    IDFilter::updateProteinReferences(consensus_map, true); //remove dangling peptides
  }

  // We quantify indistinguishable groups with one (corner case) or multiple proteins.
  // If indistinguishable groups are not annotated (no inference or only trivial inference has been performed) we assume
  // that all proteins can be independently quantified (each forming an indistinguishable group).
  using IndProtGrp = ProteinIdentification::ProteinGroup;
  using IndProtGrps = std::vector<IndProtGrp>;
  consensus_map.getProteinIdentifications()[0].fillIndistinguishableGroupsWithSingletons();
  IndProtGrps& ind_prots = consensus_map.getProteinIdentifications()[0].getIndistinguishableProteins();

  // Map protein accession to its indistinguishable group
  std::map< String, const IndProtGrp* > accession_to_group;
  for (const IndProtGrp& pgrp : ind_prots)
  {
    //std::cout << "Group size: " << pgrp.accessions.size() << endl;
    for (const String& a : pgrp.accessions)
    {
      //std::cout << a << endl;
      accession_to_group[a] = &(pgrp);
    }
  }

  // Map peptides to protein accessions
  //TODO one map to save all the Strings
  std::map< String, std::set<String > > peptideseq_to_accessions;
  std::map< String, bool > peptideseq_quantifyable;
  for (Size i = 0; i < features.size(); ++i)
  {
    const OpenMS::BaseFeature &base_feature = features[i];
    for (const OpenMS::PeptideIdentification &pep_id : base_feature.getPeptideIdentifications())
    {
      for (const OpenMS::PeptideHit & pep_hit : pep_id.getHits())
      {
        const std::vector<PeptideEvidence> & original_peptide_evidences = pep_hit.getPeptideEvidences();
        const std::vector<PeptideEvidence> & peptide_evidences = (original_peptide_evidences.empty()) ? placeholder_peptide_evidences : original_peptide_evidences;
        //TODO Really double check with Meena Choi (MSStats author) or make it an option! I can't find any info
        // on what is correct. For TMT we include them (since it is necessary)
        const String & sequence = pep_hit.getSequence().toUnmodifiedString(); // to modified string

        // check if all referenced protein accessions are part of the same indistinguishable group
        // if so, we mark the sequence as quantifiable
        std::set<String> accs = pep_hit.extractProteinAccessionsSet();
        std::set<const IndProtGrp*> maps_to_indgrps;
        for (const String& a : accs)
        {
          //TODO inefficient double lookup especially in a slow ordered map
          if (accession_to_group.find(a) != accession_to_group.end())
          {
            maps_to_indgrps.insert(accession_to_group[a]);
          }
          else
          {
            OPENMS_LOG_WARN << "Accession " << a << " does not match to an inferred group." << std::endl;
          }
        }
        peptideseq_quantifyable[sequence] = (maps_to_indgrps.size() == 1);

<<<<<<< HEAD
        for (const OpenMS::PeptideEvidence &pep_ev : peptide_evidences)
        {
          const String & accession = pep_ev.getProteinAccession();
  	      peptideseq_to_accessions[sequence].insert(accession); // TODO: check: will add NA for peptide evidences without protein reference
        }
      }
    }
  }

  // Stores all the lines that will be present in the final MSstats output
  // Several things needs to be considered:
  // - We need to map peptide sequences to full features, because then we can ignore peptides
  //   that are mapped to multiple proteins.
  // - We also need to map to the intensities, such that we combine intensities over multiple retention times.
  map< String, map< MSstatsLine, set< pair<Intensity, Coordinate> > > > peptideseq_to_prefix_to_intensities;
=======
  // Stores all the lines that will be present in the final MSstats output,
  // We need to map peptide sequences to full features, because then we can ignore peptides
  // that are mapped to multiple proteins. We also need to map to the
  // intensities, such that we combine intensities over multiple retention times.
  map< String, map< MSstatsLine_, set< pair<Intensity, Coordinate> > > > peptideseq_to_prefix_to_intensities;
>>>>>>> 6b6c92ac

  for (Size i = 0; i < AggregatedInfo.features.size(); ++i)
  {
    const OpenMS::BaseFeature &base_feature = AggregatedInfo.features[i];

    for (const OpenMS::PeptideIdentification &pep_id : base_feature.getPeptideIdentifications())
    {
      for (const OpenMS::PeptideHit & pep_hit : pep_id.getHits())
      {
        const std::vector< PeptideHit::PeakAnnotation > & original_fragment_annotations = pep_hit.getPeakAnnotations();
        const std::vector< PeptideEvidence > & original_peptide_evidences = pep_hit.getPeptideEvidences();

        // Decide whether to use original or placeholder iterator
        const std::vector< PeptideHit::PeakAnnotation > & fragment_annotations = (original_fragment_annotations.empty()) ? placeholder_fragment_annotations : original_fragment_annotations;
        const std::vector< PeptideEvidence> & peptide_evidences = (original_peptide_evidences.empty()) ? placeholder_peptide_evidences : original_peptide_evidences;

        // Variables of the peptide hit
        // MSstats User manual 3.7.3: Unknown precursor charge should be set to 0
        const Int precursor_charge = (std::max)(pep_hit.getCharge(), 0);
        //TODO Really double check with Meena Choi (MSStats author) or make it an option! I can't find any info
        // on what is correct. For TMT we include them (since it is necessary) (see occurrence above as well when map is built!)
        const String & sequence = pep_hit.getSequence().toUnmodifiedString(); // to modified string

        // Have to combine all fragment annotations with all peptide evidences
        for (const OpenMS::PeptideHit::PeakAnnotation & frag_ann : fragment_annotations)
        {

          String fragment_ion = na_string;

          // Determine if the FragmentIon field can be assigned
          if (frag_ann.annotation != na_string)
          {
            std::set< std::string > frag_ions;
            boost::smatch sm;
            boost::regex_search(frag_ann.annotation, sm, regex_msstats_FragmentIon);
            frag_ions.insert(sm.begin(), sm.end());
            if (frag_ions.size() == 1)
            {
              for (const auto& frag_ions_elem : frag_ions)
              {
                fragment_ion = frag_ions_elem;
              }
            }
          }
          const Int frag_charge = (std::max)(frag_ann.charge, 0);

          for (const OpenMS::PeptideEvidence &pep_ev : peptide_evidences)
          {
            // link sequence to protein
            const String & accession = pep_ev.getProteinAccession();

            // TODO: @julianus check if this is correct
            if (accession_to_group.find(accession) == accession_to_group.end())
            {
              OPENMS_LOG_WARN << "Can't map accession: " << accession << " to indistinguishable group." << endl;
              continue;
            }

            // Write new line for each run
            for (Size j = 0; j < AggregatedInfo.consensus_feature_filenames[i].size(); j++)
            {
              const String &current_filename = AggregatedInfo.consensus_feature_filenames[i][j];
              const Intensity intensity(AggregatedInfo.consensus_feature_intensities[i][j]);
              const Coordinate retention_time(AggregatedInfo.consensus_feature_retention_times[i][j]);
              const unsigned label(AggregatedInfo.consensus_feature_labels[i][j]);

              // link protein to indistinguishable group
              const StringList & ind_proteins = accession_to_group[accession]->accessions;
              // concatenated protein accessions
              const String ind_group_accession = ListUtils::concatenate(ind_proteins,";");

              const pair< String, unsigned> tpl1 = make_pair(current_filename, label);
              const unsigned sample = path_label_to_sample[tpl1];
              const unsigned fraction = path_label_to_fraction[tpl1];

              const pair< String, unsigned> tpl2 = make_pair(current_filename, fraction);

              // Resolve run
              const unsigned run = run_map[tpl2];  // MSstats run according to the file table
              const unsigned openms_fractiongroup = path_label_to_fractiongroup[tpl1];
              msstats_run_to_openms_fractiongroup[run] = openms_fractiongroup;

              // Assemble MSstats line
              MSstatsLine_ prefix(
                      has_fraction,
                      accession,
                      sequence,
                      precursor_charge,
                      fragment_ion,
                      frag_charge,
                      isotope_label_type,
                      sampleSection.getFactorValue(sample, condition),
                      sampleSection.getFactorValue(sample, bioreplicate),
                      String(run),
                      (has_fraction ? String(fraction) : "")
              );
              pair<Intensity, Coordinate> intensity_retention_time = make_pair(intensity, retention_time);
              peptideseq_to_prefix_to_intensities[sequence][prefix].insert(intensity_retention_time);
            }
          }
        }
      }
    }
  }

  // Print the run mapping between MSstats and OpenMS
  for (const auto& run_mapping : msstats_run_to_openms_fractiongroup)
  {
    cout << "MSstats run " << String(run_mapping.first)
         << " corresponds to OpenMS fraction group " << String(run_mapping.second) << endl;
  }

<<<<<<< HEAD
  // sanity check that the triples (peptide_sequence, precursor_charge, run) only appears once
  set< tuple<String, String, String> > peptideseq_precursor_charge_run;

  // test
  int count_similar = 0;

  for (const auto& peptideseq_accessions : peptideseq_to_accessions)
  {
    const String& seq = peptideseq_accessions.first;
    // Only write peptide if all referenced proteins are from the same indistinguishable group
    if (peptideseq_quantifyable[seq])
    {
      for (const pair< MSstatsLine, set< pair< Intensity, Coordinate > > > &line :
              peptideseq_to_prefix_to_intensities[peptideseq_accessions.first])
      {
        // First, we collect all retention times and intensities
        set< Coordinate > retention_times;
        set< Intensity > intensities;
        for (const pair< Intensity, Coordinate >& p : line.second)
        {
          if (retention_times.find(p.second) != retention_times.end())
          {
            OPENMS_LOG_WARN <<  "Peptide ion appears multiple times at the same retention time. This is not expected" << endl;
          }
          else
          {
            retention_times.insert(p.second);
            intensities.insert(p.first);
          }
        }

        tuple<String, String, String > tpl = make_tuple(
                line.first.sequence(), line.first.precursor_charge(), line.first.run());
        if (peptideseq_precursor_charge_run.find(tpl) != peptideseq_precursor_charge_run.end())
        {
          //TODO What is this doing here??
          count_similar += 1;
          // throw Exception::IllegalArgument(__FILE__, __LINE__, OPENMS_PRETTY_FUNCTION, "Peptide ion appears multiple times for the same run!");
        }
        peptideseq_precursor_charge_run.insert(tpl);

        // If the rt summarization method is set to manual, we simply output all it,rt pairs
        if (rt_summarization_manual)
        {
          for (const pair< Intensity, Coordinate > &intensity : line.second)
          {
            csv_out.addLine(String(intensity.second) + ',' + line.first.toString() + ',' + String(intensity.first));
          }
        }
          // Otherwise, the intensities are resolved over the retention times
        else
        {
          Intensity intensity(0);
          if (retention_time_summarization_method == "max")
          {
            intensity = *(std::max_element(intensities.begin(), intensities.end()));
          }
          else if (retention_time_summarization_method == "min")
          {
            intensity = *(std::min_element(intensities.begin(), intensities.end()));
          }
          else if (retention_time_summarization_method == "mean")
          {
            intensity = meanIntensity(intensities);
          }
          else if (retention_time_summarization_method == "sum")
          {
            intensity = sumIntensity(intensities);
          }
          csv_out.addLine(line.first.toString() + delim + String(intensity));
        }

      }
    }
  }
=======
  MSstatsFile::constructFile_(retention_time_summarization_method,
                              rt_summarization_manual,
                              csv_out,
                              delim,
                              peptideseq_to_accessions,
                              peptideseq_to_prefix_to_intensities);
>>>>>>> 6b6c92ac

  // Store the final assembled CSV file
  csv_out.store(filename);
}

<<<<<<< HEAD
void OpenMS::MSstatsFile::storeISO(const OpenMS::String &filename, const ConsensusMap &consensus_map,
                                   const OpenMS::ExperimentalDesign& design, const StringList& reannotate_filenames,
                                   const String& bioreplicate, const String& condition,
                                   const String& mixture, const String& retention_time_summarization_method)
=======
void OpenMS::MSstatsFile::storeISO(const OpenMS::String &filename,
                                   const ConsensusMap &consensus_map,
                                   const OpenMS::ExperimentalDesign& design,
                                   const StringList& reannotate_filenames,
                                   const String& bioreplicate,
                                   const String& condition,
                                   const String& mixture,
                                   const String& retention_time_summarization_method)
>>>>>>> 6b6c92ac
{
  // Experimental Design file
  ExperimentalDesign::SampleSection sampleSection = design.getSampleSection();

  checkConditionISO_(sampleSection, bioreplicate, condition, mixture);

  // Maps run in MSstats input to run for OpenMS
  map< unsigned, unsigned > msstats_run_to_openms_fractiongroup;

  // Mapping of filepath and label to sample and fraction
  map< pair< String, unsigned >, unsigned> path_label_to_sample = design.getPathLabelToSampleMapping(true);
  map< pair< String, unsigned >, unsigned> path_label_to_fraction = design.getPathLabelToFractionMapping(true);
  map< pair< String, unsigned >, unsigned> path_label_to_fractiongroup = design.getPathLabelToFractionGroupMapping(true);

  // The Retention Time is additionally written to the output as soon as the user wants to resolve multiple peptides manually
  const bool rt_summarization_manual(retention_time_summarization_method == "manual");

  if (rt_summarization_manual)
  {
    cout << "WARNING: One feature might appear at multiple retention times in the output file. This is invalid input for MSstats. Combining of features over retention times is needed!" << endl;
  }

  ExperimentalDesign::MSFileSection msfile_section = design.getMSFileSection();

  // Extract the Spectra Filepath column from the design
  std::vector<String> design_filenames;
  for (ExperimentalDesign::MSFileSectionEntry const& f : msfile_section)
  {
    const String fn = File::basename(f.path);
    design_filenames.push_back(fn);
  }

  // Determine if the experiment has fractions
  const bool has_fraction = design.isFractionated();

  vector< OpenMS::BaseFeature> features;
  vector< String > spectra_paths;


  features.reserve(consensus_map.size());

  if (reannotate_filenames.empty())
  {
    consensus_map.getPrimaryMSRunPath(spectra_paths);
  }
  else
  {
    spectra_paths = reannotate_filenames;
  }

  // Reduce spectra path to the basename of the files
  for (Size i = 0; i < spectra_paths.size(); ++i)
  {
    spectra_paths[i] = File::basename(spectra_paths[i]);
  }

  if (!checkUnorderedContent_(spectra_paths, design_filenames))
  {
    OPENMS_LOG_FATAL_ERROR << "The filenames (extension ignored) in the consensusXML file are not the same as in the experimental design" << endl;
    OPENMS_LOG_FATAL_ERROR << "Spectra files (consensus map): \n";
    for (auto const & s : spectra_paths)
    {
      OPENMS_LOG_FATAL_ERROR << s << endl;
    }
    OPENMS_LOG_FATAL_ERROR << "Spectra files (design): \n";
    for (auto const & s : design_filenames)
    {
      OPENMS_LOG_FATAL_ERROR << s << endl;
    }
    throw Exception::IllegalArgument(__FILE__, __LINE__, OPENMS_PRETTY_FUNCTION, "The filenames (extension ignored) in the consensusXML file are not the same as in the experimental design");
  }

  // Extract information from the consensus features.
  OpenMS::MSstatsFile::AggregatedConsensusInfo AggregatedInfo = OpenMS::MSstatsFile::aggregateInfo_(consensus_map, spectra_paths);

  // The output file of the MSstats converter
  TextFile csv_out;
  csv_out.addLine(String(rt_summarization_manual ? "RetentionTime,": "") + "ProteinName,PeptideSequence,Charge,Channel,Condition,BioReplicate,Run,Mixture,TechRepMixture," + String(has_fraction ? "Fraction,": "") + "Intensity");

  // These are placeholder peptide evidences in case the original ones are empty
  PeptideEvidence new_pep_ev;
  new_pep_ev.setProteinAccession(na_string);
  std::vector< PeptideEvidence > placeholder_peptide_evidences = {new_pep_ev};

  const String delim(",");

  // Keeps track of unique peptides (Size of value set is 1)
  std::map< String, std::set<String > > peptideseq_to_accessions;

  // Stores all the lines that will be present in the final MSstats output,
  // We need to map peptide sequences to full features, because then we can ignore peptides
  // that are mapped to multiple proteins. We also need to map to the
  // intensities, such that we combine intensities over multiple retention times.
  map< String, map< MSstatsTMTLine_, set< pair<Intensity, Coordinate> > > > peptideseq_to_prefix_to_intensities;

  for (Size i = 0; i < AggregatedInfo.features.size(); ++i)
  {
    const OpenMS::BaseFeature &base_feature = AggregatedInfo.features[i];

    for (const OpenMS::PeptideIdentification &pep_id : base_feature.getPeptideIdentifications())
    {
      for (const OpenMS::PeptideHit & pep_hit : pep_id.getHits())
      {
        const std::vector< PeptideEvidence > & original_peptide_evidences = pep_hit.getPeptideEvidences();

        // Decide whether to use original or placeholder iterator
        const std::vector< PeptideEvidence> & peptide_evidences = (original_peptide_evidences.empty()) ? placeholder_peptide_evidences : original_peptide_evidences;

        // Variables of the peptide hit
        // MSstats User manual 3.7.3: Unknown precursor charge should be set to 0
        const Int precursor_charge = (std::max)(pep_hit.getCharge(), 0);
        const String & sequence = pep_hit.getSequence().toString();
<<<<<<< HEAD

        for (const OpenMS::PeptideEvidence &pep_ev : peptide_evidences)
        {
          // Write new line for each run
          for (Size j = 0; j < consensus_feature_filenames[i].size(); j++)
          {
            const String &current_filename = consensus_feature_filenames[i][j];

            const Intensity intensity(consensus_feature_intensites[i][j]);
            const Coordinate retention_time(consensus_feature_retention_times[i][j]);
            const unsigned channel(consensus_feature_labels[i][j] + 1);

            const String & accession = pep_ev.getProteinAccession();
            peptideseq_to_accessions[sequence].insert(accession);

            const pair< String, unsigned> tpl1 = make_pair(current_filename, channel);
            const unsigned sample = path_label_to_sample[tpl1];
            const unsigned fraction = path_label_to_fraction[tpl1];

            // Resolve techmixture, run
            const unsigned openms_fractiongroup = path_label_to_fractiongroup[tpl1];
            String techmixture = String(sampleSection.getFactorValue(sample, mixture)) + "_" + String(openms_fractiongroup);
            String run = techmixture + (has_fraction ? String("_" + String(fraction)) : "");

            // Assemble MSstats line
            MSstatsTMTLine prefix(
                has_fraction,
                accession,
                sequence,
                precursor_charge,
                String(channel),
                sampleSection.getFactorValue(sample, condition),
                sampleSection.getFactorValue(sample, bioreplicate),
                String(run),
                sampleSection.getFactorValue(sample, mixture),
                String(techmixture),
                (has_fraction ? String(fraction) : "")
            );
            pair<Intensity, Coordinate> intensity_retention_time = make_pair(intensity, retention_time);
            peptideseq_to_prefix_to_intensities[sequence][prefix].insert(intensity_retention_time);
=======
          
          for (const OpenMS::PeptideEvidence &pep_ev : peptide_evidences)
          {
            // Write new line for each run
            for (Size j = 0; j < AggregatedInfo.consensus_feature_filenames[i].size(); j++)
            {
              const String &current_filename = AggregatedInfo.consensus_feature_filenames[i][j];
              const Intensity intensity(AggregatedInfo.consensus_feature_intensities[i][j]);
              const Coordinate retention_time(AggregatedInfo.consensus_feature_retention_times[i][j]);
              const unsigned channel(AggregatedInfo.consensus_feature_labels[i][j] + 1);

              const String & accession = pep_ev.getProteinAccession();
              peptideseq_to_accessions[sequence].insert(accession);
              
              const pair< String, unsigned> tpl1 = make_pair(current_filename, channel);
              const unsigned sample = path_label_to_sample[tpl1];
              const unsigned fraction = path_label_to_fraction[tpl1];

              // Resolve techrepmixture, run
              const unsigned openms_fractiongroup = path_label_to_fractiongroup[tpl1];
              String techrepmixture = String(sampleSection.getFactorValue(sample, mixture)) + "_" + String(openms_fractiongroup);
              String run = techrepmixture + (has_fraction ? String("_" + String(fraction)) : "");
                          
              // Assemble MSstats line
              MSstatsTMTLine_ prefix(
                      has_fraction,
                      accession,
                      sequence,
                      precursor_charge,
                      String(channel),
                      sampleSection.getFactorValue(sample, condition),
                      sampleSection.getFactorValue(sample, bioreplicate),
                      String(run),
                      sampleSection.getFactorValue(sample, mixture),
                      String(techrepmixture),
                      (has_fraction ? String(fraction) : "")
              );
              pair<Intensity, Coordinate> intensity_retention_time = make_pair(intensity, retention_time);
              peptideseq_to_prefix_to_intensities[sequence][prefix].insert(intensity_retention_time);
            }
>>>>>>> 6b6c92ac
          }
        }
      }
    }
  }

  // Print the run mapping between MSstats and OpenMS
  for (const auto& run_mapping : msstats_run_to_openms_fractiongroup)
  {
    cout << "MSstats run " << String(run_mapping.first)
         << " corresponds to OpenMS TechRepMixture " << String(run_mapping.second) << endl;
  }

<<<<<<< HEAD
  // sanity check that the triples (peptide_sequence, precursor_charge, run) only appears once
  set< tuple<String, String, String> > peptideseq_precursor_charge_run;

  // test
  int count_similar = 0;

  for (const pair<const String, set< String> > &peptideseq_accessions : peptideseq_to_accessions)
  {
    // Only write if unique peptide
    if (peptideseq_accessions.second.size() == 1)
    {
      for (const pair<const MSstatsTMTLine, set< pair< Intensity, Coordinate > > > &line :
          peptideseq_to_prefix_to_intensities[peptideseq_accessions.first])
      {
        // First, we collect all retention times and intensities
        set< Coordinate > retention_times;
        set< Intensity > intensities;
        for (const pair< Intensity, Coordinate >& p : line.second)
        {
          if (retention_times.find(p.second) != retention_times.end())
          {
            OPENMS_LOG_WARN <<  "Peptide ion appears multiple times at the same retention time. This is not expected" << endl;
          }
          else
          {
            retention_times.insert(p.second);
            intensities.insert(p.first);
          }
        }

        tuple<String, String, String > tpl = make_tuple(
            line.first.sequence(), line.first.precursor_charge(), line.first.run());

        if (peptideseq_precursor_charge_run.find(tpl) != peptideseq_precursor_charge_run.end())
        {
          count_similar += 1;
          // throw Exception::IllegalArgument(__FILE__, __LINE__, OPENMS_PRETTY_FUNCTION, "Peptide ion appears multiple times for the same run!");
        }
        peptideseq_precursor_charge_run.insert(tpl);

        // If the rt summarization method is set to manual, we simply output all it,rt pairs
        if (rt_summarization_manual)
        {
          for (const pair< Intensity, Coordinate > &intensity : line.second)
          {
            csv_out.addLine(String(intensity.second) + ',' + line.first.toString() + ',' + String(intensity.first));
          }
        }
          // Otherwise, the intensities are resolved over the retention times
        else
        {
          Intensity intensity(0);
          if (retention_time_summarization_method == "max")
          {
            intensity = *(std::max_element(intensities.begin(), intensities.end()));
          }
          else if (retention_time_summarization_method == "min")
            {
              intensity = *(std::min_element(intensities.begin(), intensities.end()));
            }
            else if (retention_time_summarization_method == "mean")
              {
                intensity = meanIntensity(intensities);
              }
              else if (retention_time_summarization_method == "sum")
                {
                  intensity = sumIntensity(intensities);
                }
          csv_out.addLine(line.first.toString() + delim + String(intensity));
        }

      }
    }
  }
=======
  MSstatsFile::constructFile_(retention_time_summarization_method,
                             rt_summarization_manual,
                             csv_out,
                             delim,
                             peptideseq_to_accessions,
                             peptideseq_to_prefix_to_intensities);
>>>>>>> 6b6c92ac

  // Store the final assembled CSV file
  csv_out.store(filename);
}<|MERGE_RESOLUTION|>--- conflicted
+++ resolved
@@ -75,12 +75,6 @@
   }
 }
 
-<<<<<<< HEAD
-void OpenMS::MSstatsFile::storeLFQ(const OpenMS::String &filename, ConsensusMap &consensus_map,
-                                const OpenMS::ExperimentalDesign& design, const StringList& reannotate_filenames,
-                                const bool is_isotope_label_type, const String& bioreplicate, const String& condition,
-                                const String& retention_time_summarization_method)
-=======
 OpenMS::MSstatsFile::AggregatedConsensusInfo OpenMS::MSstatsFile::aggregateInfo_(const ConsensusMap& consensus_map,
                                                                                  const std::vector<String>& spectra_paths)
 {
@@ -141,10 +135,12 @@
   int count_similar = 0;
   for (const auto &peptideseq_accessions : peptideseq_to_accessions)
   {
-    // Only write if unique peptide
-    if (peptideseq_accessions.second.size() == 1)
-    {
-      for (const auto &line : peptideseq_to_prefix_to_intensities[peptideseq_accessions.first])
+    const String& seq = peptideseq_accessions.first;
+    // Only write peptide if all referenced proteins are from the same indistinguishable group
+    if (peptideseq_quantifyable[seq])
+    {
+      for (const pair< MSstatsLine, set< pair< Intensity, Coordinate > > > &line :
+              peptideseq_to_prefix_to_intensities[peptideseq_accessions.first])
       {
         // First, we collect all retention times and intensities
         set<OpenMS::MSstatsFile::Coordinate> retention_times;
@@ -153,7 +149,8 @@
         {
           if (retention_times.find(p.second) != retention_times.end())
           {
-            OPENMS_LOG_WARN << "Peptide ion appears multiple times at the same retention time. This is not expected"
+            OPENMS_LOG_WARN << "Peptide ion appears multiple times at the same retention time."
+                               " This is not expected."
                             << endl;
           }
           else
@@ -168,6 +165,7 @@
 
         if (peptideseq_precursor_charge_run.find(tpl) != peptideseq_precursor_charge_run.end())
         {
+          //TODO What is this doing here??
           count_similar += 1;
         }
         peptideseq_precursor_charge_run.insert(tpl);
@@ -208,16 +206,13 @@
   }
 }
 
-
-void OpenMS::MSstatsFile::storeLFQ(const OpenMS::String &filename,
-                                   const ConsensusMap &consensus_map,
+void OpenMS::MSstatsFile::storeLFQ(const OpenMS::String &filename, ConsensusMap &consensus_map,
                                    const OpenMS::ExperimentalDesign& design,
                                    const StringList& reannotate_filenames,
                                    const bool is_isotope_label_type,
                                    const String& bioreplicate,
                                    const String& condition,
                                    const String& retention_time_summarization_method)
->>>>>>> 6b6c92ac
 {
   // Experimental Design file
   const ExperimentalDesign::SampleSection& sampleSection = design.getSampleSection();
@@ -412,7 +407,6 @@
         }
         peptideseq_quantifyable[sequence] = (maps_to_indgrps.size() == 1);
 
-<<<<<<< HEAD
         for (const OpenMS::PeptideEvidence &pep_ev : peptide_evidences)
         {
           const String & accession = pep_ev.getProteinAccession();
@@ -427,14 +421,7 @@
   // - We need to map peptide sequences to full features, because then we can ignore peptides
   //   that are mapped to multiple proteins.
   // - We also need to map to the intensities, such that we combine intensities over multiple retention times.
-  map< String, map< MSstatsLine, set< pair<Intensity, Coordinate> > > > peptideseq_to_prefix_to_intensities;
-=======
-  // Stores all the lines that will be present in the final MSstats output,
-  // We need to map peptide sequences to full features, because then we can ignore peptides
-  // that are mapped to multiple proteins. We also need to map to the
-  // intensities, such that we combine intensities over multiple retention times.
   map< String, map< MSstatsLine_, set< pair<Intensity, Coordinate> > > > peptideseq_to_prefix_to_intensities;
->>>>>>> 6b6c92ac
 
   for (Size i = 0; i < AggregatedInfo.features.size(); ++i)
   {
@@ -461,7 +448,6 @@
         // Have to combine all fragment annotations with all peptide evidences
         for (const OpenMS::PeptideHit::PeakAnnotation & frag_ann : fragment_annotations)
         {
-
           String fragment_ion = na_string;
 
           // Determine if the FragmentIon field can be assigned
@@ -547,101 +533,17 @@
          << " corresponds to OpenMS fraction group " << String(run_mapping.second) << endl;
   }
 
-<<<<<<< HEAD
-  // sanity check that the triples (peptide_sequence, precursor_charge, run) only appears once
-  set< tuple<String, String, String> > peptideseq_precursor_charge_run;
-
-  // test
-  int count_similar = 0;
-
-  for (const auto& peptideseq_accessions : peptideseq_to_accessions)
-  {
-    const String& seq = peptideseq_accessions.first;
-    // Only write peptide if all referenced proteins are from the same indistinguishable group
-    if (peptideseq_quantifyable[seq])
-    {
-      for (const pair< MSstatsLine, set< pair< Intensity, Coordinate > > > &line :
-              peptideseq_to_prefix_to_intensities[peptideseq_accessions.first])
-      {
-        // First, we collect all retention times and intensities
-        set< Coordinate > retention_times;
-        set< Intensity > intensities;
-        for (const pair< Intensity, Coordinate >& p : line.second)
-        {
-          if (retention_times.find(p.second) != retention_times.end())
-          {
-            OPENMS_LOG_WARN <<  "Peptide ion appears multiple times at the same retention time. This is not expected" << endl;
-          }
-          else
-          {
-            retention_times.insert(p.second);
-            intensities.insert(p.first);
-          }
-        }
-
-        tuple<String, String, String > tpl = make_tuple(
-                line.first.sequence(), line.first.precursor_charge(), line.first.run());
-        if (peptideseq_precursor_charge_run.find(tpl) != peptideseq_precursor_charge_run.end())
-        {
-          //TODO What is this doing here??
-          count_similar += 1;
-          // throw Exception::IllegalArgument(__FILE__, __LINE__, OPENMS_PRETTY_FUNCTION, "Peptide ion appears multiple times for the same run!");
-        }
-        peptideseq_precursor_charge_run.insert(tpl);
-
-        // If the rt summarization method is set to manual, we simply output all it,rt pairs
-        if (rt_summarization_manual)
-        {
-          for (const pair< Intensity, Coordinate > &intensity : line.second)
-          {
-            csv_out.addLine(String(intensity.second) + ',' + line.first.toString() + ',' + String(intensity.first));
-          }
-        }
-          // Otherwise, the intensities are resolved over the retention times
-        else
-        {
-          Intensity intensity(0);
-          if (retention_time_summarization_method == "max")
-          {
-            intensity = *(std::max_element(intensities.begin(), intensities.end()));
-          }
-          else if (retention_time_summarization_method == "min")
-          {
-            intensity = *(std::min_element(intensities.begin(), intensities.end()));
-          }
-          else if (retention_time_summarization_method == "mean")
-          {
-            intensity = meanIntensity(intensities);
-          }
-          else if (retention_time_summarization_method == "sum")
-          {
-            intensity = sumIntensity(intensities);
-          }
-          csv_out.addLine(line.first.toString() + delim + String(intensity));
-        }
-
-      }
-    }
-  }
-=======
   MSstatsFile::constructFile_(retention_time_summarization_method,
                               rt_summarization_manual,
                               csv_out,
                               delim,
                               peptideseq_to_accessions,
                               peptideseq_to_prefix_to_intensities);
->>>>>>> 6b6c92ac
 
   // Store the final assembled CSV file
   csv_out.store(filename);
 }
 
-<<<<<<< HEAD
-void OpenMS::MSstatsFile::storeISO(const OpenMS::String &filename, const ConsensusMap &consensus_map,
-                                   const OpenMS::ExperimentalDesign& design, const StringList& reannotate_filenames,
-                                   const String& bioreplicate, const String& condition,
-                                   const String& mixture, const String& retention_time_summarization_method)
-=======
 void OpenMS::MSstatsFile::storeISO(const OpenMS::String &filename,
                                    const ConsensusMap &consensus_map,
                                    const OpenMS::ExperimentalDesign& design,
@@ -650,7 +552,6 @@
                                    const String& condition,
                                    const String& mixture,
                                    const String& retention_time_summarization_method)
->>>>>>> 6b6c92ac
 {
   // Experimental Design file
   ExperimentalDesign::SampleSection sampleSection = design.getSampleSection();
@@ -763,18 +664,17 @@
         // MSstats User manual 3.7.3: Unknown precursor charge should be set to 0
         const Int precursor_charge = (std::max)(pep_hit.getCharge(), 0);
         const String & sequence = pep_hit.getSequence().toString();
-<<<<<<< HEAD
 
         for (const OpenMS::PeptideEvidence &pep_ev : peptide_evidences)
         {
           // Write new line for each run
-          for (Size j = 0; j < consensus_feature_filenames[i].size(); j++)
-          {
-            const String &current_filename = consensus_feature_filenames[i][j];
-
-            const Intensity intensity(consensus_feature_intensites[i][j]);
-            const Coordinate retention_time(consensus_feature_retention_times[i][j]);
-            const unsigned channel(consensus_feature_labels[i][j] + 1);
+          for (Size j = 0; j < AggregatedInfo.consensus_feature_filenames[i].size(); j++)
+          {
+            const String &current_filename = AggregatedInfo.consensus_feature_filenames[i][j];
+
+            const Intensity intensity(AggregatedInfo.consensus_feature_intensities[i][j]);
+            const Coordinate retention_time(AggregatedInfo.consensus_feature_retention_times[i][j]);
+            const unsigned channel(AggregatedInfo.consensus_feature_labels[i][j] + 1);
 
             const String & accession = pep_ev.getProteinAccession();
             peptideseq_to_accessions[sequence].insert(accession);
@@ -783,13 +683,13 @@
             const unsigned sample = path_label_to_sample[tpl1];
             const unsigned fraction = path_label_to_fraction[tpl1];
 
-            // Resolve techmixture, run
+            // Resolve techrepmixture, run
             const unsigned openms_fractiongroup = path_label_to_fractiongroup[tpl1];
-            String techmixture = String(sampleSection.getFactorValue(sample, mixture)) + "_" + String(openms_fractiongroup);
-            String run = techmixture + (has_fraction ? String("_" + String(fraction)) : "");
+            String techrepmixture = String(sampleSection.getFactorValue(sample, mixture)) + "_" + String(openms_fractiongroup);
+            String run = techrepmixture + (has_fraction ? String("_" + String(fraction)) : "");
 
             // Assemble MSstats line
-            MSstatsTMTLine prefix(
+            MSstatsTMTLine_ prefix(
                 has_fraction,
                 accession,
                 sequence,
@@ -799,53 +699,11 @@
                 sampleSection.getFactorValue(sample, bioreplicate),
                 String(run),
                 sampleSection.getFactorValue(sample, mixture),
-                String(techmixture),
+                String(techrepmixture),
                 (has_fraction ? String(fraction) : "")
             );
             pair<Intensity, Coordinate> intensity_retention_time = make_pair(intensity, retention_time);
             peptideseq_to_prefix_to_intensities[sequence][prefix].insert(intensity_retention_time);
-=======
-          
-          for (const OpenMS::PeptideEvidence &pep_ev : peptide_evidences)
-          {
-            // Write new line for each run
-            for (Size j = 0; j < AggregatedInfo.consensus_feature_filenames[i].size(); j++)
-            {
-              const String &current_filename = AggregatedInfo.consensus_feature_filenames[i][j];
-              const Intensity intensity(AggregatedInfo.consensus_feature_intensities[i][j]);
-              const Coordinate retention_time(AggregatedInfo.consensus_feature_retention_times[i][j]);
-              const unsigned channel(AggregatedInfo.consensus_feature_labels[i][j] + 1);
-
-              const String & accession = pep_ev.getProteinAccession();
-              peptideseq_to_accessions[sequence].insert(accession);
-              
-              const pair< String, unsigned> tpl1 = make_pair(current_filename, channel);
-              const unsigned sample = path_label_to_sample[tpl1];
-              const unsigned fraction = path_label_to_fraction[tpl1];
-
-              // Resolve techrepmixture, run
-              const unsigned openms_fractiongroup = path_label_to_fractiongroup[tpl1];
-              String techrepmixture = String(sampleSection.getFactorValue(sample, mixture)) + "_" + String(openms_fractiongroup);
-              String run = techrepmixture + (has_fraction ? String("_" + String(fraction)) : "");
-                          
-              // Assemble MSstats line
-              MSstatsTMTLine_ prefix(
-                      has_fraction,
-                      accession,
-                      sequence,
-                      precursor_charge,
-                      String(channel),
-                      sampleSection.getFactorValue(sample, condition),
-                      sampleSection.getFactorValue(sample, bioreplicate),
-                      String(run),
-                      sampleSection.getFactorValue(sample, mixture),
-                      String(techrepmixture),
-                      (has_fraction ? String(fraction) : "")
-              );
-              pair<Intensity, Coordinate> intensity_retention_time = make_pair(intensity, retention_time);
-              peptideseq_to_prefix_to_intensities[sequence][prefix].insert(intensity_retention_time);
-            }
->>>>>>> 6b6c92ac
           }
         }
       }
@@ -859,89 +717,12 @@
          << " corresponds to OpenMS TechRepMixture " << String(run_mapping.second) << endl;
   }
 
-<<<<<<< HEAD
-  // sanity check that the triples (peptide_sequence, precursor_charge, run) only appears once
-  set< tuple<String, String, String> > peptideseq_precursor_charge_run;
-
-  // test
-  int count_similar = 0;
-
-  for (const pair<const String, set< String> > &peptideseq_accessions : peptideseq_to_accessions)
-  {
-    // Only write if unique peptide
-    if (peptideseq_accessions.second.size() == 1)
-    {
-      for (const pair<const MSstatsTMTLine, set< pair< Intensity, Coordinate > > > &line :
-          peptideseq_to_prefix_to_intensities[peptideseq_accessions.first])
-      {
-        // First, we collect all retention times and intensities
-        set< Coordinate > retention_times;
-        set< Intensity > intensities;
-        for (const pair< Intensity, Coordinate >& p : line.second)
-        {
-          if (retention_times.find(p.second) != retention_times.end())
-          {
-            OPENMS_LOG_WARN <<  "Peptide ion appears multiple times at the same retention time. This is not expected" << endl;
-          }
-          else
-          {
-            retention_times.insert(p.second);
-            intensities.insert(p.first);
-          }
-        }
-
-        tuple<String, String, String > tpl = make_tuple(
-            line.first.sequence(), line.first.precursor_charge(), line.first.run());
-
-        if (peptideseq_precursor_charge_run.find(tpl) != peptideseq_precursor_charge_run.end())
-        {
-          count_similar += 1;
-          // throw Exception::IllegalArgument(__FILE__, __LINE__, OPENMS_PRETTY_FUNCTION, "Peptide ion appears multiple times for the same run!");
-        }
-        peptideseq_precursor_charge_run.insert(tpl);
-
-        // If the rt summarization method is set to manual, we simply output all it,rt pairs
-        if (rt_summarization_manual)
-        {
-          for (const pair< Intensity, Coordinate > &intensity : line.second)
-          {
-            csv_out.addLine(String(intensity.second) + ',' + line.first.toString() + ',' + String(intensity.first));
-          }
-        }
-          // Otherwise, the intensities are resolved over the retention times
-        else
-        {
-          Intensity intensity(0);
-          if (retention_time_summarization_method == "max")
-          {
-            intensity = *(std::max_element(intensities.begin(), intensities.end()));
-          }
-          else if (retention_time_summarization_method == "min")
-            {
-              intensity = *(std::min_element(intensities.begin(), intensities.end()));
-            }
-            else if (retention_time_summarization_method == "mean")
-              {
-                intensity = meanIntensity(intensities);
-              }
-              else if (retention_time_summarization_method == "sum")
-                {
-                  intensity = sumIntensity(intensities);
-                }
-          csv_out.addLine(line.first.toString() + delim + String(intensity));
-        }
-
-      }
-    }
-  }
-=======
   MSstatsFile::constructFile_(retention_time_summarization_method,
                              rt_summarization_manual,
                              csv_out,
                              delim,
                              peptideseq_to_accessions,
                              peptideseq_to_prefix_to_intensities);
->>>>>>> 6b6c92ac
 
   // Store the final assembled CSV file
   csv_out.store(filename);
