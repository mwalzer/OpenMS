### the directory name
set(directory source/QC)

### list all filenames of the directory here
set(sources_list
<<<<<<< HEAD
MZcalibration.cpp
)   
=======
TIC
)
>>>>>>> f3c0afc3

### add path to the filenames
set(sources)
foreach(i ${sources_list})
	list(APPEND sources ${directory}/${i})
endforeach(i)

### pass source file list to the upper instance
set(OpenMS_sources ${OpenMS_sources} ${sources})

### source group definition
source_group("Source Files\\QC" FILES ${sources})<|MERGE_RESOLUTION|>--- conflicted
+++ resolved
@@ -3,13 +3,9 @@
 
 ### list all filenames of the directory here
 set(sources_list
-<<<<<<< HEAD
 MZcalibration.cpp
-)   
-=======
 TIC
 )
->>>>>>> f3c0afc3
 
 ### add path to the filenames
 set(sources)
