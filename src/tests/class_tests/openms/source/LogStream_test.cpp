// --------------------------------------------------------------------------
//                   OpenMS -- Open-Source Mass Spectrometry
// --------------------------------------------------------------------------
// Copyright The OpenMS Team -- Eberhard Karls University Tuebingen,
// ETH Zurich, and Freie Universitaet Berlin 2002-2017.
//
// This software is released under a three-clause BSD license:
//  * Redistributions of source code must retain the above copyright
//    notice, this list of conditions and the following disclaimer.
//  * Redistributions in binary form must reproduce the above copyright
//    notice, this list of conditions and the following disclaimer in the
//    documentation and/or other materials provided with the distribution.
//  * Neither the name of any author or any participating institution
//    may be used to endorse or promote products derived from this software
//    without specific prior written permission.
// For a full list of authors, refer to the file AUTHORS.
// --------------------------------------------------------------------------
// THIS SOFTWARE IS PROVIDED BY THE COPYRIGHT HOLDERS AND CONTRIBUTORS "AS IS"
// AND ANY EXPRESS OR IMPLIED WARRANTIES, INCLUDING, BUT NOT LIMITED TO, THE
// IMPLIED WARRANTIES OF MERCHANTABILITY AND FITNESS FOR A PARTICULAR PURPOSE
// ARE DISCLAIMED. IN NO EVENT SHALL ANY OF THE AUTHORS OR THE CONTRIBUTING
// INSTITUTIONS BE LIABLE FOR ANY DIRECT, INDIRECT, INCIDENTAL, SPECIAL,
// EXEMPLARY, OR CONSEQUENTIAL DAMAGES (INCLUDING, BUT NOT LIMITED TO,
// PROCUREMENT OF SUBSTITUTE GOODS OR SERVICES; LOSS OF USE, DATA, OR PROFITS;
// OR BUSINESS INTERRUPTION) HOWEVER CAUSED AND ON ANY THEORY OF LIABILITY,
// WHETHER IN CONTRACT, STRICT LIABILITY, OR TORT (INCLUDING NEGLIGENCE OR
// OTHERWISE) ARISING IN ANY WAY OUT OF THE USE OF THIS SOFTWARE, EVEN IF
// ADVISED OF THE POSSIBILITY OF SUCH DAMAGE.
//
// --------------------------------------------------------------------------
// $Maintainer: Chris Bielow, Stephan Aiche $
// $Authors: Chris Bielow, Stephan Aiche, Andreas Bertsch $
// --------------------------------------------------------------------------


/**

  Most of the tests, generously provided by the BALL people, taken from version 1.2

*/

#include <OpenMS/CONCEPT/ClassTest.h>
#include <OpenMS/test_config.h>

///////////////////////////
#include <OpenMS/CONCEPT/LogStream.h>
#include <OpenMS/DATASTRUCTURES/ListUtils.h>

#include <boost/regex.hpp>

// OpenMP support
#ifdef _OPENMP
	#include <omp.h>
#endif


///////////////////////////

using namespace OpenMS;
using namespace Logger;
using namespace std;

class TestTarget
  :  public LogStreamNotifier
{
  public:
  void logNotify() override
  {
    notified = true;
    return;
  }
  bool notified;
};


START_TEST(LogStream, "$Id$")

/////////////////////////////////////////////////////////////
/////////////////////////////////////////////////////////////

START_SECTION(([EXTRA] OpenMP - test))
{
  // just see if this crashes with OpenMP
  ostringstream stream_by_logger;
  Log_debug.insert(stream_by_logger);
  Log_debug.remove(cout);
  Log_info.insert(stream_by_logger);
  Log_info.remove(cout);

#ifdef _OPENMP
omp_set_num_threads(8);
#pragma omp parallel
#endif
  {
    for (int i=0;i<10000;++i)
    {
      LOG_DEBUG << "1\n";
      LOG_DEBUG << "2" << endl;
      LOG_INFO << "1\n";
      LOG_INFO << "2" << endl;
    }
  }

  // remove logger after testing
  Log_debug.remove(stream_by_logger);
  Log_info.remove(stream_by_logger);

  NOT_TESTABLE;
}
END_SECTION

LogStream* nullPointer = nullptr;

START_SECTION(LogStream(LogStreamBuf *buf=0, bool delete_buf=true, std::ostream* stream))
{
<<<<<<< HEAD
  LogStream* l1 = nullptr;
  l1 = new LogStream((LogStreamBuf*)nullptr);
  TEST_NOT_EQUAL(l1, nullPointer)
  delete l1;

  LogStream* l2 = nullptr;
  LogStreamBuf* lb2 = new LogStreamBuf();
  l2 = new LogStream(lb2);
=======
  LogStream* l1 = new LogStream((LogStreamBuf*)nullptr);
  TEST_NOT_EQUAL(l1, nullPointer)
  delete l1;

  LogStreamBuf* lb2(new LogStreamBuf());
  LogStream* l2 = new LogStream(lb2);
>>>>>>> 80140317
  TEST_NOT_EQUAL(l2, nullPointer)
  delete l2;
}
END_SECTION

START_SECTION((virtual ~LogStream()))
{
	ostringstream stream_by_logger;
  {
		LogStream* l1 = new LogStream(new LogStreamBuf());
		l1->insert(stream_by_logger);
		*l1 << "flushtest" << endl;
		TEST_EQUAL(stream_by_logger.str(),"flushtest\n")
		*l1 << "unfinishedline...";
		TEST_EQUAL(stream_by_logger.str(),"flushtest\n")
		delete l1;
		// testing if loggers' d'tor will distribute the unfinished line to its children...
	}
	TEST_EQUAL(stream_by_logger.str(),"flushtest\nunfinishedline...\n")

}
END_SECTION


START_SECTION((LogStreamBuf* operator->()))
{
  LogStream l1(new LogStreamBuf());
  l1->sync(); // if it doesn't crash we're happy
  NOT_TESTABLE
}
END_SECTION

START_SECTION((LogStreamBuf* rdbuf()))
{
  LogStream l1(new LogStreamBuf());
  // small workaround since TEST_NOT_EQUAL(l1.rdbuf, 0) would expand to
  // cout << ls.rdbuf()
  // which kills the cout buffer
  TEST_NOT_EQUAL((l1.rdbuf()==nullptr), true)
}
END_SECTION

START_SECTION((void setLevel(std::string level)))
{
  LogStream l1(new LogStreamBuf());
  l1.setLevel("INFORMATION");
  TEST_EQUAL(l1.getLevel(), "INFORMATION")
}
END_SECTION

START_SECTION((std::string getLevel()))
{
  LogStream l1(new LogStreamBuf());
  TEST_EQUAL(l1.getLevel(), LogStreamBuf::UNKNOWN_LOG_LEVEL)
  l1.setLevel("FATAL_ERROR");
  TEST_EQUAL(l1.getLevel(), "FATAL_ERROR")
}
END_SECTION

START_SECTION((void insert(std::ostream &s)))
{
  String filename;
  NEW_TMP_FILE(filename)
  LogStream l1(new LogStreamBuf());
  ofstream s(filename.c_str(), std::ios::out);
  l1.insert(s);

  l1 << "1\n";
  l1 << "2" << endl;

  TEST_FILE_EQUAL(filename.c_str(), OPENMS_GET_TEST_DATA_PATH("LogStream_test_general.txt"))
}
END_SECTION

START_SECTION((void remove(std::ostream &s)))
{
  LogStream l1(new LogStreamBuf());
  ostringstream s;
  l1 << "BLA"<<endl;
  l1.insert(s);
  l1 << "to_stream"<<endl;
  l1.remove(s);
  // make sure we can remove it twice without harm
  l1.remove(s);
	l1 << "BLA2"<<endl;
  TEST_EQUAL(s.str(),"to_stream\n");
}
END_SECTION

START_SECTION((void insertNotification(std::ostream &s, LogStreamNotifier &target)))
{
  LogStream l1(new LogStreamBuf());
  TestTarget target;
  ofstream os;
  target.registerAt(l1);
  target.notified = false;
  TEST_EQUAL(target.notified, false)
  l1 << "test" << std::endl;
  TEST_EQUAL(target.notified, true)
}
END_SECTION

START_SECTION(([EXTRA]removeNotification))
{
  LogStream l1(new LogStreamBuf());
  TestTarget target;
  ofstream os;
  target.registerAt(l1);
  target.unregister();
  target.notified = false;
  TEST_EQUAL(target.notified, false)
  l1 << "test" << endl;
  TEST_EQUAL(target.notified, false)
  // make sure we can remove it twice
  target.unregister();
  l1 << "test" << endl;
  TEST_EQUAL(target.notified, false)
}
END_SECTION

START_SECTION((void setPrefix(const std::string &prefix)))
{
	LogStream l1(new LogStreamBuf());
	ostringstream stream_by_logger;
	l1.insert(stream_by_logger);
	l1.setLevel("DEVELOPMENT");
	l1.setPrefix("%y"); //message type ("Error", "Warning", "Information", "-")
	l1 << "  2." << endl;
	l1.setPrefix("%T"); //time (HH:MM:SS)
	l1 << "  3." << endl;
	l1.setPrefix( "%t"); //time in short format (HH:MM)
	l1 << "  4." << endl;
	l1.setPrefix("%D"); //date (YYYY/MM/DD)
	l1 << "  5." << endl;
	l1.setPrefix("%d"); // date in short format (MM/DD)
	l1 << "  6." << endl;
	l1.setPrefix("%S"); //time and date (YYYY/MM/DD, HH:MM:SS)
	l1 << "  7." << endl;
	l1.setPrefix("%s"); //time and date in short format (MM/DD, HH:MM)
	l1 << "  8." << endl;
	l1.setPrefix("%%"); //percent sign (escape sequence)
	l1 << "  9." << endl;
	l1.setPrefix(""); //no prefix
	l1 << " 10." << endl;

	StringList to_validate_list = ListUtils::create<String>(String(stream_by_logger.str()),'\n');
	TEST_EQUAL(to_validate_list.size(),10)

	StringList regex_list;
	regex_list.push_back("DEVELOPMENT  2\\.");
	regex_list.push_back("[0-2][0-9]:[0-5][0-9]:[0-5][0-9]  3\\.");
	regex_list.push_back("[0-2][0-9]:[0-5][0-9]  4\\.");
  regex_list.push_back("[0-9]+/[0-1][0-9]/[0-3][0-9]  5\\.");
	regex_list.push_back("[0-1][0-9]/[0-3][0-9]  6\\.");
  regex_list.push_back("[0-9]+/[0-1][0-9]/[0-3][0-9], [0-2][0-9]:[0-5][0-9]:[0-5][0-9]  7\\.");
	regex_list.push_back("[0-1][0-9]/[0-3][0-9], [0-2][0-9]:[0-5][0-9]  8\\.");
	regex_list.push_back("%  9\\.");
	regex_list.push_back(" 10\\.");

	for (Size i=0;i<regex_list.size();++i)
  {
    boost::regex rx(regex_list[i].c_str());
    TEST_EQUAL(regex_match(to_validate_list[i], rx), true)
	}
}
END_SECTION

START_SECTION((void setPrefix(const std::ostream &s, const std::string &prefix)))
{
  LogStream l1(new LogStreamBuf());
  ostringstream stream_by_logger;
	ostringstream stream_by_logger_otherprefix;
  l1.insert(stream_by_logger);
  l1.insert(stream_by_logger_otherprefix);
  l1.setPrefix(stream_by_logger_otherprefix, "BLABLA"); //message type ("Error", "Warning", "Information", "-")
  l1.setLevel("DEVELOPMENT");
  l1.setPrefix(stream_by_logger, "%y"); //message type ("Error", "Warning", "Information", "-")
  l1 << "  2." << endl;
  l1.setPrefix(stream_by_logger, "%T"); //time (HH:MM:SS)
  l1 << "  3." << endl;
  l1.setPrefix(stream_by_logger, "%t"); //time in short format (HH:MM)
  l1 << "  4." << endl;
  l1.setPrefix(stream_by_logger, "%D"); //date (YYYY/MM/DD)
  l1 << "  5." << endl;
  l1.setPrefix(stream_by_logger, "%d"); // date in short format (MM/DD)
  l1 << "  6." << endl;
  l1.setPrefix(stream_by_logger, "%S"); //time and date (YYYY/MM/DD, HH:MM:SS)
  l1 << "  7." << endl;
  l1.setPrefix(stream_by_logger, "%s"); //time and date in short format (MM/DD, HH:MM)
  l1 << "  8." << endl;
  l1.setPrefix(stream_by_logger, "%%"); //percent sign (escape sequence)
  l1 << "  9." << endl;
  l1.setPrefix(stream_by_logger, ""); //no prefix
  l1 << " 10." << endl;

	StringList to_validate_list = ListUtils::create<String>(String(stream_by_logger.str()),'\n');
	TEST_EQUAL(to_validate_list.size(),10)
	StringList to_validate_list2 = ListUtils::create<String>(String(stream_by_logger_otherprefix.str()),'\n');
	TEST_EQUAL(to_validate_list2.size(),10)

	StringList regex_list;
	regex_list.push_back("DEVELOPMENT  2\\.");
  regex_list.push_back("[0-2][0-9]:[0-5][0-9]:[0-5][0-9]  3\\.");
  regex_list.push_back("[0-2][0-9]:[0-5][0-9]  4\\.");
  regex_list.push_back("[0-9]+/[0-1][0-9]/[0-3][0-9]  5\\.");
  regex_list.push_back("[0-1][0-9]/[0-3][0-9]  6\\.");
  regex_list.push_back("[0-9]+/[0-1][0-9]/[0-3][0-9], [0-2][0-9]:[0-5][0-9]:[0-5][0-9]  7\\.");
  regex_list.push_back("[0-1][0-9]/[0-3][0-9], [0-2][0-9]:[0-5][0-9]  8\\.");
	regex_list.push_back("%  9\\.");
	regex_list.push_back(" 10\\.");

	String other_stream_regex = "BLABLA [ 1][0-9]\\.";
  boost::regex rx2(other_stream_regex);
  // QRegExp rx2(other_stream_regex.c_str());
  // QRegExpValidator v2(rx2, 0);

	for (Size i=0;i<regex_list.size();++i)
	{
    boost::regex rx(regex_list[i].c_str());
    TEST_EQUAL(regex_match(to_validate_list[i], rx), true)
    TEST_EQUAL(regex_match(to_validate_list2[i], rx2), true)
	}

}
END_SECTION

START_SECTION((void flush()))
{
	LogStream l1(new LogStreamBuf());
	ostringstream stream_by_logger;
	l1.insert(stream_by_logger);
	l1 << "flushtest" << endl;
	TEST_EQUAL(stream_by_logger.str(),"flushtest\n")
	l1 << "unfinishedline...\n";
	TEST_EQUAL(stream_by_logger.str(),"flushtest\n")
	l1.flush();
	TEST_EQUAL(stream_by_logger.str(),"flushtest\nunfinishedline...\n")

}
END_SECTION

START_SECTION(([EXTRA]Test minimum string length of output))
{
  // taken from BALL tests, it seems that it checks if the logger crashs if one
  // uses longer lines
  NOT_TESTABLE
  LogStream l1(new LogStreamBuf());
  l1 << "aaaaaaaaaaaaaaaaaaaaaaaaaaaaaaaaaaaaaaaaaaaaaaaaaaaaaaaaaaaaaaaaaaaaaaaaaaaaaaaaaaaaaaaaaaaaaaaaaaaaaaaaaaaaaaaaaaaaaaaaaaaaaaaaa" << endl;
}
END_SECTION

START_SECTION(([EXTRA]Test log caching))
{
  String filename;
  NEW_TMP_FILE(filename)
  ofstream s(filename.c_str(), std::ios::out);
  {
    LogStream l1(new LogStreamBuf());
    l1.insert(s);

    l1 << "This is a repeptitive message" << endl;
    l1 << "This is another repeptitive message" << endl;
    l1 << "This is a repeptitive message" << endl;
    l1 << "This is another repeptitive message" << endl;
    l1 << "This is a repeptitive message" << endl;
    l1 << "This is another repeptitive message" << endl;
    l1 << "This is a non-repetitive message" << endl;
  }

  TEST_FILE_EQUAL(filename.c_str(), OPENMS_GET_TEST_DATA_PATH("LogStream_test_caching.txt"))
}
END_SECTION

START_SECTION(([EXTRA] Macro test - LOG_FATAL_ERROR))
{
  // remove cout/cerr streams from global instances
  // and append trackable ones
  Log_fatal.remove(cerr);
  ostringstream stream_by_logger;
  {
    Log_fatal.insert(stream_by_logger);

    LOG_FATAL_ERROR << "1\n";
    LOG_FATAL_ERROR << "2" << endl;
  }

  StringList to_validate_list = ListUtils::create<String>(String(stream_by_logger.str()),'\n');
  TEST_EQUAL(to_validate_list.size(),3)

  boost::regex rx(".*LogStream_test\\.cpp\\(\\d+\\): \\d");
  for (Size i=0;i<to_validate_list.size() - 1;++i) // there is an extra line since we ended with endl
  {
    TEST_EQUAL(regex_match(to_validate_list[i], rx), true)
  }
}
END_SECTION

START_SECTION(([EXTRA] Macro test - LOG_ERROR))
{
  // remove cout/cerr streams from global instances
  // and append trackable ones
  Log_error.remove(cerr);
  String filename;
  NEW_TMP_FILE(filename)
  ofstream s(filename.c_str(), std::ios::out);
  {
    Log_error.insert(s);

    LOG_ERROR << "1\n";
    LOG_ERROR << "2" << endl;
  }
  TEST_FILE_EQUAL(filename.c_str(), OPENMS_GET_TEST_DATA_PATH("LogStream_test_general.txt"))
}
END_SECTION

START_SECTION(([EXTRA] Macro test - LOG_WARN))
{
  // remove cout/cerr streams from global instances
  // and append trackable ones
  Log_warn.remove(cout);
  String filename;
  NEW_TMP_FILE(filename)
  ofstream s(filename.c_str(), std::ios::out);
  {
    Log_warn.insert(s);

    LOG_WARN << "1\n";
    LOG_WARN << "2" << endl;
  }
  TEST_FILE_EQUAL(filename.c_str(), OPENMS_GET_TEST_DATA_PATH("LogStream_test_general.txt"))
}
END_SECTION

START_SECTION(([EXTRA] Macro test - LOG_INFO))
{
  // remove cout/cerr streams from global instances
  // and append trackable ones
  Log_info.remove(cout);

  // clear cache to avoid pollution of the test output
  // by previous tests
  Log_info.rdbuf()->clearCache();

  String filename;
  NEW_TMP_FILE(filename)
  ofstream s(filename.c_str(), std::ios::out);
  {
    Log_info.insert(s);

    LOG_INFO << "1\n";
    LOG_INFO << "2" << endl;
  }
  TEST_FILE_EQUAL(filename.c_str(), OPENMS_GET_TEST_DATA_PATH("LogStream_test_general.txt"))
}
END_SECTION

START_SECTION(([EXTRA] Macro test - LOG_DEBUG))
{
  // remove cout/cerr streams from global instances
  // and append trackable ones
  Log_debug.remove(cout);

  // clear cache to avoid pollution of the test output
  // by previous tests
  Log_debug.rdbuf()->clearCache();

  ostringstream stream_by_logger;
  {
    Log_debug.insert(stream_by_logger);

    LOG_DEBUG << "1\n";
    LOG_DEBUG << "2" << endl;
  }

  StringList to_validate_list = ListUtils::create<String>(String(stream_by_logger.str()),'\n');
  TEST_EQUAL(to_validate_list.size(),3)

  boost::regex rx(".*LogStream_test\\.cpp\\(\\d+\\): \\d");
  for (Size i=0;i<to_validate_list.size() - 1;++i) // there is an extra line since we ended with endl
  {
    std::cerr << i << ":" << to_validate_list[i] << std::endl;
    TEST_EQUAL(regex_match(to_validate_list[i], rx), true)
  }
}
END_SECTION

START_SECTION(([EXTRA] Test caching of empty lines))
{
  ostringstream stream_by_logger;
  {
		LogStream l1(new LogStreamBuf());
		l1.insert(stream_by_logger);
		l1 << "No caching for the following empty lines" << std::endl;
		l1 << "\n\n\n" << std::endl;
	}
	TEST_EQUAL(stream_by_logger.str(), "No caching for the following empty lines\n\n\n\n\n")
}
END_SECTION

/////////////////////////////////////////////////////////////
/////////////////////////////////////////////////////////////
END_TEST


<|MERGE_RESOLUTION|>--- conflicted
+++ resolved
@@ -113,23 +113,12 @@
 
 START_SECTION(LogStream(LogStreamBuf *buf=0, bool delete_buf=true, std::ostream* stream))
 {
-<<<<<<< HEAD
-  LogStream* l1 = nullptr;
-  l1 = new LogStream((LogStreamBuf*)nullptr);
-  TEST_NOT_EQUAL(l1, nullPointer)
-  delete l1;
-
-  LogStream* l2 = nullptr;
-  LogStreamBuf* lb2 = new LogStreamBuf();
-  l2 = new LogStream(lb2);
-=======
   LogStream* l1 = new LogStream((LogStreamBuf*)nullptr);
   TEST_NOT_EQUAL(l1, nullPointer)
   delete l1;
 
   LogStreamBuf* lb2(new LogStreamBuf());
   LogStream* l2 = new LogStream(lb2);
->>>>>>> 80140317
   TEST_NOT_EQUAL(l2, nullPointer)
   delete l2;
 }
