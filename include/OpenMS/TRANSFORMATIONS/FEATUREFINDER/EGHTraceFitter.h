// -*- mode: C++; tab-width: 2; -*-
// vi: set ts=2:
//
// --------------------------------------------------------------------------
//                   OpenMS Mass Spectrometry Framework
// --------------------------------------------------------------------------
//  Copyright (C) 2003-2011 -- Oliver Kohlbacher, Knut Reinert
//
//  This library is free software; you can redistribute it and/or
//  modify it under the terms of the GNU Lesser General Public
//  License as published by the Free Software Foundation; either
//  version 2.1 of the License, or (at your option) any later version.
//
//  This library is distributed in the hope that it will be useful,
//  but WITHOUT ANY WARRANTY; without even the implied warranty of
//  MERCHANTABILITY or FITNESS FOR A PARTICULAR PURPOSE.  See the GNU
//  Lesser General Public License for more details.
//
//  You should have received a copy of the GNU Lesser General Public
//  License along with this library; if not, write to the Free Software
//  Foundation, Inc., 59 Temple Place, Suite 330, Boston, MA  02111-1307  USA
//
// --------------------------------------------------------------------------
// $Maintainer: Stephan Aiche $
// $Authors: Stephan Aiche $
// --------------------------------------------------------------------------

#ifndef OPENMS_TRANSFORMATIONS_FEATUREFINDER_EGHTRACEFITTER_H
#define OPENMS_TRANSFORMATIONS_FEATUREFINDER_EGHTRACEFITTER_H

#include <sstream>
#include <OpenMS/TRANSFORMATIONS/FEATUREFINDER/FeatureFinderAlgorithmPickedHelperStructs.h>
#include <OpenMS/TRANSFORMATIONS/FEATUREFINDER/TraceFitter.h>

namespace OpenMS
{

  /**
   * @brief A RT Profile fitter using an Exponential Gaussian Hybrid background model
   *
   * Lan K, Jorgenson JW.
   * <b>A hybrid of exponential and gaussian functions as a simple model of asymmetric chromatographic peaks.</b>
   * <em>Journal of Chromatography A.</em> 915 (1-2)p. 1-13.
   * Available at: http://linkinghub.elsevier.com/retrieve/pii/S0021967301005945
   *
   * @htmlinclude OpenMS_EGHTraceFitter.parameters
   *
   * @experimental Needs further testing on real data. Note that the tests are currently also focused on testing the EGH as replacement for the gaussian.
   */
  template<class PeakType>
  class EGHTraceFitter
    : public TraceFitter<PeakType>
  {
  public:
    EGHTraceFitter()
    {
      //setName("EGHTraceFitter");
    }

    EGHTraceFitter(const EGHTraceFitter& other)
      : TraceFitter<PeakType>(other)
    {
      this->height_ = other.height_;
      this->apex_rt_ = other.apex_rt_;
      this->sigma_square_ = other.sigma_square_;
      this->tau_ = other.tau_;

      this->sigma_5_bound_ = other.sigma_5_bound_;
      this->fwhm_bound_ = other.fwhm_bound_;

      updateMembers_();
    }

    EGHTraceFitter& operator = (const EGHTraceFitter& source)
    {
      TraceFitter<PeakType>::operator = (source);

      this->height_ = source.height_;
      this->apex_rt_ = source.apex_rt_;
      this->sigma_square_ = source.sigma_square_;
      this->tau_ = source.tau_;

      this->sigma_5_bound_ = source.sigma_5_bound_;
      this->fwhm_bound_ = source.fwhm_bound_;

      updateMembers_();

      return *this;
    }

    virtual ~EGHTraceFitter()
    {
    }


    // override important methods
    void fit(FeatureFinderAlgorithmPickedHelperStructs::MassTraces<PeakType> & traces)
    {
      setInitialParameters_(traces);

      double x_init[NUM_PARAMS_] = {height_, apex_rt_, sigma_square_, tau_};

      Size num_params = NUM_PARAMS_;

      TraceFitter<PeakType>::optimize_(traces, num_params , x_init ,
          &( EGHTraceFitter<PeakType>::residual_ ) ,
          &( EGHTraceFitter<PeakType>::jacobian_ ) ,
          &( EGHTraceFitter<PeakType>::evaluate_ ));
    }

    DoubleReal getLowerRTBound() const
    {
      return sigma_5_bound_.first;
    }

    DoubleReal getTau() const
    {
      return tau_;
    }

    DoubleReal getUpperRTBound() const
    {
      return sigma_5_bound_.second;
    }

    DoubleReal getHeight() const
    {
      return height_;
    }

    DoubleReal getSigmaSquare() const
    {
      return sigma_square_;
    }

    DoubleReal getCenter() const
    {
      return apex_rt_;
    }

    bool checkMaximalRTSpan(const DoubleReal max_rt_span)
    {
      return ( (sigma_5_bound_.second - sigma_5_bound_.first) > max_rt_span*region_rt_span_);
    }

    virtual bool checkMinimalRTSpan(const std::pair<DoubleReal,DoubleReal> & rt_bounds, const DoubleReal min_rt_span)
    {
      return (rt_bounds.second-rt_bounds.first) < min_rt_span * (sigma_5_bound_.second - sigma_5_bound_.first);
    }

    DoubleReal computeTheoretical(const FeatureFinderAlgorithmPickedHelperStructs::MassTrace<PeakType> & trace, Size k)
    {
      double rt = trace.peaks[k].first;
      double t_diff,t_diff2,denominator = 0.0;
      double fegh = 0.0;

      t_diff = rt - apex_rt_;
      t_diff2 = t_diff * t_diff; // -> (t - t_R)^2

      denominator = 2 * sigma_square_ + tau_ * t_diff; // -> 2\sigma_{g}^{2} + \tau \left(t - t_R\right)

      if(denominator > 0.0)
      {
        fegh =  trace.theoretical_int * height_ * exp(- t_diff2 / denominator);
      }

      return fegh;
    }

    virtual DoubleReal getFeatureIntensityContribution()
    {
      return height_ * (fwhm_bound_.second - fwhm_bound_.first);
    }

    virtual String getGnuplotFormula(FeatureFinderAlgorithmPickedHelperStructs::MassTrace<PeakType> const & trace, const char function_name, const DoubleReal baseline, const DoubleReal rt_shift)
    {
      std::stringstream s;
      s << String(function_name)  << "(x)= " << baseline << " + ";
      s << "("; // the overall bracket
      s << "((" << 2 * sigma_square_ << " + " << tau_ << " * (x - " << (rt_shift + apex_rt_) << " )) > 0) ? "; // condition
      s <<  (trace.theoretical_int *  height_) << " * exp(-1 * (x - " << (rt_shift + apex_rt_) << ")**2 " <<
          "/" <<
          " ( " << 2 * sigma_square_ << " + " << tau_ << " * (x - " << (rt_shift + apex_rt_) << " )))";
      s << " : 0)";
      return String(s.str());
    }

  protected:
    DoubleReal apex_rt_;
    DoubleReal height_;

    DoubleReal sigma_square_;
    DoubleReal tau_;

    std::pair<DoubleReal, DoubleReal> sigma_5_bound_;
    std::pair<DoubleReal, DoubleReal> fwhm_bound_;

    DoubleReal region_rt_span_;

    static const Size NUM_PARAMS_ = 4;

    /**
     * @brief Return an ordered pair of the positions where the EGH reaches a height of alpha * height of the EGH
     *
     * @param alpha The alpha at which the boundaries should be computed
     */
    std::pair<DoubleReal, DoubleReal> getAlphaBoundaries_(const DoubleReal alpha) const
    {
      std::pair<DoubleReal, DoubleReal> bounds;
      DoubleReal L = log(alpha);
      DoubleReal s = sqrt(
          (pow(L*tau_, 2) / 4) - 2*L*sigma_square_
      );

      DoubleReal s1,s2;
      s1 = (-1 * (L * tau_) / 2) + s;
      s2 = (-1 * (L * tau_) / 2) - s;

      // the smaller one (should be < 0) = lower bound
      bounds.first = apex_rt_ + std::min(s1,s2);
      // bigger one (should be > 0) = upper bound
      bounds.second = apex_rt_ + std::max(s1,s2);

      return bounds;
    }

    DoubleReal getFWHM() const
    {
			std::pair<DoubleReal, DoubleReal> bounds = getAlphaBoundaries_(0.5);
      return bounds.second - bounds.first;
    }


    void getOptimizedParameters_(gsl_multifit_fdfsolver * fdfsolver)
    {
      height_ =  gsl_vector_get(fdfsolver->x, 0);
      apex_rt_ =  gsl_vector_get(fdfsolver->x, 1);
      sigma_square_ =  gsl_vector_get(fdfsolver->x, 2);
      tau_ =  gsl_vector_get(fdfsolver->x, 3);

      // we set alpha to 0.04 which is conceptually equal to
      // 2.5 sigma for lower and upper bound
      sigma_5_bound_ = getAlphaBoundaries_(0.043937);
      // this is needed for the intensity contribution -> this is the 1.25 sigma region
      fwhm_bound_ = getAlphaBoundaries_(0.45783);
    }

    static Int residual_(const gsl_vector* param, void* data, gsl_vector* f)
    {
      FeatureFinderAlgorithmPickedHelperStructs::MassTraces<PeakType>* traces = static_cast<FeatureFinderAlgorithmPickedHelperStructs::MassTraces<PeakType>*>(data);

      double H  = gsl_vector_get( param, 0 );
      double tR = gsl_vector_get( param, 1 );
      double sigma_square = gsl_vector_get( param, 2 );
      double tau = gsl_vector_get( param, 3 );

      double t_diff,t_diff2,denominator = 0.0;

      double fegh = 0.0;

      UInt count = 0;
      for (Size t = 0 ; t < traces->size() ; ++t)
      {
        FeatureFinderAlgorithmPickedHelperStructs::MassTrace<PeakType>& trace = traces->at(t);
        for (Size i = 0 ; i < trace.peaks.size() ; ++i)
        {
          DoubleReal rt = trace.peaks[i].first;

          t_diff = rt - tR;
          t_diff2 = t_diff * t_diff; // -> (t - t_R)^2

          denominator = 2 * sigma_square + tau * t_diff; // -> 2\sigma_{g}^{2} + \tau \left(t - t_R\right)

          if(denominator > 0.0)
          {
            fegh =  traces->baseline + trace.theoretical_int * H * exp(- t_diff2 / denominator);
          }
          else
          {
            fegh = 0.0;
          }

          gsl_vector_set( f, count, ( fegh - trace.peaks[i].second->getIntensity() ) );
          ++count;
        }
      }
      return GSL_SUCCESS;
    }

    static Int jacobian_(const gsl_vector* param, void* data, gsl_matrix* J)
    {
      FeatureFinderAlgorithmPickedHelperStructs::MassTraces<PeakType>* traces = static_cast<FeatureFinderAlgorithmPickedHelperStructs::MassTraces<PeakType>*>(data);

      double H  = gsl_vector_get( param, 0 );
      double tR = gsl_vector_get( param, 1 );
      double sigma_square = gsl_vector_get( param, 2 );
      double tau = gsl_vector_get( param, 3 );

      double derivative_H, derivative_tR, derivative_sigma_square, derivative_tau = 0.0;
      double t_diff,t_diff2,exp1,denominator = 0.0;

      UInt count = 0;
      for (Size t = 0; t < traces->size() ; ++t)
      {
        FeatureFinderAlgorithmPickedHelperStructs::MassTrace<PeakType>& trace = traces->at(t);
        for (Size i = 0; i < trace.peaks.size() ; ++i)
        {
          DoubleReal rt = trace.peaks[i].first;

          t_diff = rt - tR;
          t_diff2 = t_diff * t_diff; // -> (t - t_R)^2

          denominator = 2 * sigma_square + tau * t_diff; // -> 2\sigma_{g}^{2} + \tau \left(t - t_R\right)

         if( denominator > 0)
         {
           exp1 = exp(- t_diff2 / denominator);

           // \partial H f_{egh}(t) = \exp\left( \frac{-\left(t-t_R \right)}{2\sigma_{g}^{2} + \tau \left(t - t_R\right)} \right)
           derivative_H = trace.theoretical_int * exp1;

           // \partial t_R f_{egh}(t) &=& H \exp \left( \frac{-\left(t-t_R \right)}{2\sigma_{g}^{2} + \tau \left(t - t_R\right)} \right) \left( \frac{\left( 4 \sigma_{g}^{2} + \tau \left(t-t_R \right) \right) \left(t-t_R \right)}{\left( 2\sigma_{g}^{2} + \tau \left(t - t_R\right) \right)^2} \right)
           derivative_tR = trace.theoretical_int * H * exp1 * ( ((4 * sigma_square + tau * t_diff) * t_diff) / (denominator * denominator));

           // \partial \sigma_{g}^{2} f_{egh}(t) &=& H \exp \left( \frac{-\left(t-t_R \right)^2}{2\sigma_{g}^{2} + \tau \left(t - t_R\right)} \right) \left( \frac{ 2 \left(t - t_R\right)^2}{\left( 2\sigma_{g}^{2} + \tau \left(t - t_R\right) \right)^2} \right)
           derivative_sigma_square = trace.theoretical_int * H * exp1 * ((2 * t_diff2) / (denominator * denominator));

           // \partial \tau f_{egh}(t) &=& H \exp \left( \frac{-\left(t-t_R \right)^2}{2\sigma_{g}^{2} + \tau \left(t - t_R\right)} \right) \left( \frac{ \left(t - t_R\right)^3}{\left( 2\sigma_{g}^{2} + \tau \left(t - t_R\right) \right)^2} \right)
           derivative_tau = trace.theoretical_int * H * exp1 * ((t_diff * t_diff2) / (denominator * denominator));
         }
         else
         {
           derivative_H = 0.0;
           derivative_tR = 0.0;
           derivative_sigma_square = 0.0;
           derivative_tau = 0.0;
         }

         // set the jacobian matrix
         gsl_matrix_set( J, count, 0, derivative_H );
         gsl_matrix_set( J, count, 1, derivative_tR );
         gsl_matrix_set( J, count, 2, derivative_sigma_square );
         gsl_matrix_set( J, count, 3, derivative_tau );

          ++count;
        }
      }
      return GSL_SUCCESS;
    }

    static Int evaluate_(const gsl_vector* param, void* data, gsl_vector* f, gsl_matrix* J)
    {
      residual_(param, data, f);
      jacobian_(param, data, J);
      return GSL_SUCCESS;
    }

    void setInitialParameters_(FeatureFinderAlgorithmPickedHelperStructs::MassTraces<PeakType> & traces)
    {
      LOG_DEBUG << "EGHTraceFitter->setInitialParameters(..)" << std::endl;
      LOG_DEBUG << "Traces length: " << traces.size() << std::endl;
      LOG_DEBUG << "Max trace: " << traces.max_trace << std::endl;

      // initial values for externals
      height_ = traces[traces.max_trace].max_peak->getIntensity() - traces.baseline;
      LOG_DEBUG << "height: " << height_ << std::endl;
      apex_rt_ = traces[traces.max_trace].max_rt;
      LOG_DEBUG << "apex_rt: " << apex_rt_ << std::endl;
      region_rt_span_ = traces[traces.max_trace].peaks.back().first-traces[traces.max_trace].peaks[0].first;
      LOG_DEBUG << "region_rt_span_: " << region_rt_span_ << std::endl;

      const PeakType * max_peak = traces[traces.max_trace].peaks.begin()->second;
      Size max_pos = 0;

      for (Size i = 1; i < traces[traces.max_trace].peaks.size() ; ++i)
      {
        if (traces[traces.max_trace].peaks[i].second->getIntensity()>max_peak->getIntensity())
        {
          max_peak = traces[traces.max_trace].peaks[i].second;
          max_pos = i;
        }
      }

      Size i = max_pos;
      LOG_DEBUG << "max_pos: " << max_pos << std::endl;
<<<<<<< HEAD
      if (traces[traces.max_trace].peaks.size() < 3)
      {
        // TODO: abort the whole thing here??
        //       because below we REQUIRE at least three peaks!!!
      }

      Size filter_max_pos = traces[traces.max_trace].peaks.size() - 2;

      // compute a smoothed value for the maxima
      // if the maximum is close to the borders, we need to think of something...
      DoubleReal smoothed_height;
      if ((max_pos < 2) || (max_pos+2 >= traces[traces.max_trace].peaks.size()))
      {
        // ... too close to border... no smoothing
        smoothed_height = traces[traces.max_trace].peaks[max_pos].second->getIntensity();
        // TODO: does this trace even make sense?! why wasn't it extended it further? or should we have skipped it beforehand?
      }
      else
      {
        smoothed_height = (traces[traces.max_trace].peaks[max_pos - 2].second->getIntensity()
                            + traces[traces.max_trace].peaks[max_pos - 1].second->getIntensity()
                            + traces[traces.max_trace].peaks[max_pos].second->getIntensity()
                            + traces[traces.max_trace].peaks[max_pos + 1].second->getIntensity()
                            + traces[traces.max_trace].peaks[max_pos + 2].second->getIntensity() ) / 5.0;
      }
=======
      Size filter_max_pos = traces[traces.max_trace].peaks.size() - 2;

      // compute a smoothed value for the maxima
      DoubleReal smoothed_height = (traces[traces.max_trace].peaks[max_pos - 2].second->getIntensity()
                                    + traces[traces.max_trace].peaks[max_pos - 1].second->getIntensity()
                                    + traces[traces.max_trace].peaks[max_pos].second->getIntensity()
                                    + traces[traces.max_trace].peaks[max_pos + 1].second->getIntensity()
                                    + traces[traces.max_trace].peaks[max_pos + 2].second->getIntensity() ) / 5.0;
>>>>>>> dc6b27e6

      // use  moving average filter to avoid bad initial values
      // moving average of size 5
      // TODO: optimize windows size
      while(i > 2 && i < filter_max_pos)
      {
        // compute smoothed
        DoubleReal smoothed = (traces[traces.max_trace].peaks[i - 2].second->getIntensity()
                               + traces[traces.max_trace].peaks[i - 1].second->getIntensity()
                               + traces[traces.max_trace].peaks[i].second->getIntensity()
                               + traces[traces.max_trace].peaks[i + 1].second->getIntensity()
                               + traces[traces.max_trace].peaks[i + 2].second->getIntensity() ) / 5.0;

        if(smoothed / smoothed_height < 0.5) break;
        else --i;
      }
      LOG_DEBUG << "Left alpha at " << i << " with " << traces[traces.max_trace].peaks[i].first << std::endl;
      double A = apex_rt_ - traces[traces.max_trace].peaks[i].first;

      i = max_pos;
      while(i < filter_max_pos && i > 2)
      {
        DoubleReal smoothed = (traces[traces.max_trace].peaks[i - 2].second->getIntensity()
                               + traces[traces.max_trace].peaks[i - 1].second->getIntensity()
                               + traces[traces.max_trace].peaks[i].second->getIntensity()
                               + traces[traces.max_trace].peaks[i + 1].second->getIntensity()
                               + traces[traces.max_trace].peaks[i + 2].second->getIntensity() ) / 5.0;

        if(smoothed / smoothed_height < 0.5) break;
        else ++i;
      }
      LOG_DEBUG << "Right alpha at " << i << " with " << traces[traces.max_trace].peaks[i].first << std::endl;
      double B = traces[traces.max_trace].peaks[i].first - apex_rt_;

      //LOG_DEBUG << "A: " << A << std::endl;
      //LOG_DEBUG << "B: " << B << std::endl;

      // compute estimates for tau / sigma_square based on A/B
      double log_alpha = log(0.5);

      tau_ = ( -1 / log_alpha ) * (B - A);
      LOG_DEBUG << "tau: " << tau_ << std::endl;
      sigma_square_ = ( -1 / (2 * log_alpha) ) * (B * A);
      LOG_DEBUG << "sigma_square: " << sigma_square_ << std::endl;
    }

    virtual void updateMembers_()
    {
      TraceFitter<PeakType>::updateMembers_();
    }

    void printState_(SignedSize iter, gsl_multifit_fdfsolver * s )
    {
      LOG_DEBUG << "iter: " << iter << " "
          << "height: " << gsl_vector_get( s->x, 0 ) << " "
          << "apex_rt: " << gsl_vector_get( s->x, 1 ) << " "
          << "sigma_square: " << gsl_vector_get( s->x, 2 ) << " "
          << "tau: " << gsl_vector_get( s->x, 3 ) << " "
          << "|f(x)| = " << gsl_blas_dnrm2( s->f ) << std::endl;
    }

  };

} // namespace OpenMS

#endif // #ifndef OPENMS_TRANSFORMATIONS_FEATUREFINDER_FEATUREFINDERALGORITHMPICKEDTRACEFITTERGAUSS_H<|MERGE_RESOLUTION|>--- conflicted
+++ resolved
@@ -383,7 +383,6 @@
 
       Size i = max_pos;
       LOG_DEBUG << "max_pos: " << max_pos << std::endl;
-<<<<<<< HEAD
       if (traces[traces.max_trace].peaks.size() < 3)
       {
         // TODO: abort the whole thing here??
@@ -409,16 +408,6 @@
                             + traces[traces.max_trace].peaks[max_pos + 1].second->getIntensity()
                             + traces[traces.max_trace].peaks[max_pos + 2].second->getIntensity() ) / 5.0;
       }
-=======
-      Size filter_max_pos = traces[traces.max_trace].peaks.size() - 2;
-
-      // compute a smoothed value for the maxima
-      DoubleReal smoothed_height = (traces[traces.max_trace].peaks[max_pos - 2].second->getIntensity()
-                                    + traces[traces.max_trace].peaks[max_pos - 1].second->getIntensity()
-                                    + traces[traces.max_trace].peaks[max_pos].second->getIntensity()
-                                    + traces[traces.max_trace].peaks[max_pos + 1].second->getIntensity()
-                                    + traces[traces.max_trace].peaks[max_pos + 2].second->getIntensity() ) / 5.0;
->>>>>>> dc6b27e6
 
       // use  moving average filter to avoid bad initial values
       // moving average of size 5
